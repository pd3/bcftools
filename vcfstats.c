--- conflicted
+++ resolved
@@ -69,9 +69,6 @@
 
 typedef struct
 {
-<<<<<<< HEAD
-    int n_snps, n_indels, n_mnps, n_others, n_mals, n_snp_mals, n_records, n_noalts;
-=======
     double x;
     double x2;
     double y;
@@ -83,8 +80,7 @@
 
 typedef struct
 {
-    int n_snps, n_indels, n_mnps, n_others, n_mals, n_snp_mals, n_records;
->>>>>>> 6baab20d
+    int n_snps, n_indels, n_mnps, n_others, n_mals, n_snp_mals, n_records, n_noalts;
     int *af_ts, *af_tv, *af_snps;   // first bin of af_* stats are singletons
     #if HWE_STATS
         int *af_hwe;
@@ -155,16 +151,14 @@
     char **argv, *exons_fname, *regions_list, *samples_list, *targets_list;
     int argc, verbose_sites, first_allele_only, samples_is_file;
     int split_by_id, nstats;
-<<<<<<< HEAD
 
     filter_t *filter[2];
     char *filter_str;
     int filter_logic;   // include or exclude sites which match the filters? One of FLT_INCLUDE/FLT_EXCLUDE
-=======
+
     // Per Sample r working data arrays of size equal to number of samples
     smpl_r_t* smpl_r_snps;
     smpl_r_t* smpl_r_indels;
->>>>>>> 6baab20d
 }
 args_t;
 
