--- conflicted
+++ resolved
@@ -2,20 +2,12 @@
 .\"     Title: bcftools
 .\"    Author: [see the "AUTHORS" section]
 .\" Generator: DocBook XSL Stylesheets v1.76.1 <http://docbook.sf.net/>
-<<<<<<< HEAD
-.\"      Date: 2015-06-02 11:45 BST
-=======
-.\"      Date: 2015-06-15 15:56 BST
->>>>>>> 6baab20d
+.\"      Date: 2015-06-23 12:39 BST
 .\"    Manual: \ \&
 .\"    Source: \ \&
 .\"  Language: English
 .\"
-<<<<<<< HEAD
-.TH "BCFTOOLS" "1" "2015\-06\-02 11:45 BST" "\ \&" "\ \&"
-=======
-.TH "BCFTOOLS" "1" "2015\-06\-15 15:56 BST" "\ \&" "\ \&"
->>>>>>> 6baab20d
+.TH "BCFTOOLS" "1" "2015\-06\-23 12:39 BST" "\ \&" "\ \&"
 .\" -----------------------------------------------------------------
 .\" * Define some portability stuff
 .\" -----------------------------------------------------------------
@@ -49,11 +41,7 @@
 BCFtools is designed to work on a stream\&. It regards an input file "\-" as the standard input (stdin) and outputs to the standard output (stdout)\&. Several commands can thus be combined with Unix pipes\&.
 .SS "VERSION"
 .sp
-<<<<<<< HEAD
-This manual page was last updated \fB2015\-06\-02 11:45 BST\fR and refers to bcftools git version \fB1\&.2\-110\-g4ce6110+\fR\&.
-=======
-This manual page was last updated \fB2015\-06\-15 15:56 BST\fR and refers to bcftools git version \fB1\&.2\-45\-g3d18e21+\fR\&.
->>>>>>> 6baab20d
+This manual page was last updated \fB2015\-06\-23 12:39 BST\fR and refers to bcftools git version \fB1\&.2\-119\-g1b88a8c+\fR\&.
 .SS "BCF1"
 .sp
 The BCF1 format output by versions of samtools <= 0\&.1\&.19 is \fBnot\fR compatible with this version of bcftools\&. To read BCF1 files one can use the view command from old versions of bcftools packaged with samtools versions <= 0\&.1\&.19 to convert to VCF, which can then be read by this version of bcftools\&.
@@ -601,6 +589,13 @@
 \fBEXPRESSIONS\fR\&.
 .RE
 .PP
+\fB\-m, \-\-mark\-sites\fR \fITAG\fR
+.RS 4
+annotate sites which are present ("+") or absent ("\-") in the
+\fB\-a\fR
+file with a new INFO/TAG flag
+.RE
+.PP
 \fB\-o, \-\-output\fR \fIFILE\fR
 .RS 4
 see
@@ -3357,13 +3352,13 @@
 .sp -1
 .IP \(bu 2.3
 .\}
-"\&." to test missing values in INFO tags
-.sp
-.if n \{\
-.RS 4
-.\}
-.nf
-DP="\&.", DP!="\&."
+"\&." to test missing values
+.sp
+.if n \{\
+.RS 4
+.\}
+.nf
+DP="\&.", DP!="\&.", ALT="\&."
 .fi
 .if n \{\
 .RE
