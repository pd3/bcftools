/*  vcfquery.c -- Extracts fields from VCF/BCF file.

    Copyright (C) 2013-2014 Genome Research Ltd.

    Author: Petr Danecek <pd3@sanger.ac.uk>

Permission is hereby granted, free of charge, to any person obtaining a copy
of this software and associated documentation files (the "Software"), to deal
in the Software without restriction, including without limitation the rights
to use, copy, modify, merge, publish, distribute, sublicense, and/or sell
copies of the Software, and to permit persons to whom the Software is
furnished to do so, subject to the following conditions:

The above copyright notice and this permission notice shall be included in
all copies or substantial portions of the Software.

THE SOFTWARE IS PROVIDED "AS IS", WITHOUT WARRANTY OF ANY KIND, EXPRESS OR
IMPLIED, INCLUDING BUT NOT LIMITED TO THE WARRANTIES OF MERCHANTABILITY,
FITNESS FOR A PARTICULAR PURPOSE AND NONINFRINGEMENT. IN NO EVENT SHALL THE
AUTHORS OR COPYRIGHT HOLDERS BE LIABLE FOR ANY CLAIM, DAMAGES OR OTHER
LIABILITY, WHETHER IN AN ACTION OF CONTRACT, TORT OR OTHERWISE, ARISING FROM,
OUT OF OR IN CONNECTION WITH THE SOFTWARE OR THE USE OR OTHER DEALINGS IN
THE SOFTWARE.  */

#include <stdio.h>
#include <unistd.h>
#include <getopt.h>
#include <ctype.h>
#include <string.h>
#include <errno.h>
#include <sys/stat.h>
#include <sys/types.h>
#include <htslib/vcf.h>
#include <htslib/synced_bcf_reader.h>
#include <htslib/vcfutils.h>
#include "bcftools.h"
#include "filter.h"
#include "convert.h"


// Logic of the filters: include or exclude sites which match the filters?
#define FLT_INCLUDE 1
#define FLT_EXCLUDE 2

typedef struct
{
    filter_t *filter;
    char *filter_str;
    int filter_logic;   // include or exclude sites which match the filters? One of FLT_INCLUDE/FLT_EXCLUDE
<<<<<<< HEAD
    fmt_t *fmt;
    int nfmt, mfmt;
    bcf_srs_t *files;
    bcf_hdr_t *header;
    int nsamples, *samples, sample_is_file;
    char **argv, *format, *sample_list, *targets_list, *regions_list, *vcf_list;
    int argc, list_columns, print_header;
};

/**
 *  ks_getline() - Read next line from $fp, appending it to $str.  The newline
 *  is stripped and \0 appended. Returns the number of characters read
 *  excluding the null byte.
 */
size_t ks_getline(FILE *fp, kstring_t *str)
{
    size_t nread=0;
    int c;
    while ((c=getc(fp))!= EOF && c!='\n')
    {
        nread++;
        if ( str->l+nread > str->m )
        {
            str->m += 1024;
            str->s = (char*) realloc(str->s, sizeof(char)*str->m);
        }
        str->s[str->l+nread-1] = c;
    }
    if ( str->l >= str->m )
    {
        str->m += 1024;
        str->s = (char*) realloc(str->s, sizeof(char)*str->m);
    }
    str->l += nread;
    str->s[ str->l ] = 0;
    return nread;
=======
    convert_t *convert;
	bcf_srs_t *files;
    bcf_hdr_t *header;
    int nsamples, *samples, sample_is_file;
	char **argv, *format_str, *sample_list, *targets_list, *regions_list, *vcf_list, *fn_out;
	int argc, list_columns, print_header;
    FILE *out;
>>>>>>> 8d24d8ff
}
args_t;

static void destroy_list(char **list, int n)
{
    int i;
    for (i=0; i<n; i++)
        free(list[i]);
    free(list);
}

<<<<<<< HEAD
static void process_chrom(args_t *args, bcf1_t *line, fmt_t *fmt, int isample, kstring_t *str) { kputs(args->header->id[BCF_DT_CTG][line->rid].key, str); }
static void process_pos(args_t *args, bcf1_t *line, fmt_t *fmt, int isample, kstring_t *str) { kputw(line->pos+1, str); }
static void process_id(args_t *args, bcf1_t *line, fmt_t *fmt, int isample, kstring_t *str) { kputs(line->d.id, str); }
static void process_ref(args_t *args, bcf1_t *line, fmt_t *fmt, int isample, kstring_t *str) { kputs(line->d.allele[0], str); }
static void process_alt(args_t *args, bcf1_t *line, fmt_t *fmt, int isample, kstring_t *str)
{
    int i;
    if ( line->n_allele==1 )
    {
        kputc('.', str);
        return;
    }
    for (i=1; i<line->n_allele; i++)
    {
        if ( i>1 ) kputc(',', str);
        kputs(line->d.allele[i], str);
    }
}
static void process_qual(args_t *args, bcf1_t *line, fmt_t *fmt, int isample, kstring_t *str)
{
    if ( bcf_float_is_missing(line->qual) ) kputc('.', str);
    else ksprintf(str, "%g", line->qual);
}
static void process_filter(args_t *args, bcf1_t *line, fmt_t *fmt, int isample, kstring_t *str)
{
    int i;
    if ( line->d.n_flt )
    {
        for (i=0; i<line->d.n_flt; i++)
        {
            if (i) kputc(';', str);
            kputs(args->header->id[BCF_DT_ID][line->d.flt[i]].key, str);
        }
    }
    else kputc('.', str);
}
static int bcf_array_ivalue(void *bcf_array, int type, int idx)
{
    if ( type==BCF_BT_INT8 ) return ((int8_t*)bcf_array)[idx];
    if ( type==BCF_BT_INT16 ) return ((int16_t*)bcf_array)[idx];
    return ((int32_t*)bcf_array)[idx];
}
static void process_info(args_t *args, bcf1_t *line, fmt_t *fmt, int isample, kstring_t *str)
{
    int i;
    for (i=0; i<line->n_info; i++)
        if ( line->d.info[i].key == fmt->id ) break;

    // output "." if the tag is not present
    if ( i==line->n_info )
    {
        kputc('.', str);
        return;
    }

    bcf_info_t *info = &line->d.info[i];

    // if this is a flag, output 1
    if ( info->len <=0 )
    {
        kputc('1', str);
        return;
    }

    if ( info->len == 1 )
    {
        if ( info->type == BCF_BT_FLOAT ) ksprintf(str, "%g", info->v1.f);
        else if ( info->type != BCF_BT_CHAR ) kputw(info->v1.i, str);
        else kputc(info->v1.i, str);
    }
    else if ( fmt->subscript >=0 )
    {
        if ( info->len <= fmt->subscript )
        {
            kputc('.', str);
            return;
        }
        if ( info->type == BCF_BT_FLOAT ) ksprintf(str, "%g", ((float*)info->vptr)[fmt->subscript]);
        else if ( info->type != BCF_BT_CHAR ) kputw(bcf_array_ivalue(info->vptr,info->type,fmt->subscript), str);
        else error("TODO: %s:%d .. info->type=%d\n", __FILE__,__LINE__, info->type);
    }
    else
        bcf_fmt_array(str, info->len, info->type, info->vptr);
}
static void init_format(args_t *args, bcf1_t *line, fmt_t *fmt)
{
    fmt->id = bcf_hdr_id2int(args->header, BCF_DT_ID, fmt->key);
    if ( fmt->id==-1 ) error("Error: no such tag defined in the VCF header: FORMAT/%s\n", fmt->key);
    fmt->fmt = NULL;
    int i;
    for (i=0; i<(int)line->n_fmt; i++)
        if ( line->d.fmt[i].id==fmt->id ) { fmt->fmt = &line->d.fmt[i]; break; }
    fmt->ready = 1;
}
static void process_format(args_t *args, bcf1_t *line, fmt_t *fmt, int isample, kstring_t *str)
{
    if ( !fmt->ready )
        init_format(args, line, fmt);

    if ( fmt->fmt==NULL )
    {
        kputc('.', str);
        return;
    }
    bcf_fmt_array(str, fmt->fmt->n, fmt->fmt->type, fmt->fmt->p + isample*fmt->fmt->size);
}
static void process_gt(args_t *args, bcf1_t *line, fmt_t *fmt, int isample, kstring_t *str)
{
    if ( !fmt->ready )
        init_format(args, line, fmt);

    if ( fmt->fmt==NULL )
    {
        kputc('.', str);
        return;
    }
    bcf_format_gt(fmt->fmt, isample, str);
}
static void process_tgt(args_t *args, bcf1_t *line, fmt_t *fmt, int isample, kstring_t *str)
{
    if ( !fmt->ready )
        init_format(args, line, fmt);

    if ( fmt->fmt==NULL )
    {
        kputc('.', str);
        return;
    }

    assert( fmt->fmt->type==BCF_BT_INT8 );

    int l;
    int8_t *x = (int8_t*)(fmt->fmt->p + isample*fmt->fmt->size); // FIXME: does not work with n_alt >= 64
    for (l = 0; l < fmt->fmt->n && x[l] != bcf_int8_vector_end; ++l)
    {
        if (l) kputc("/|"[x[l]&1], str);
        if (x[l]>>1)
        {
            int ial = (x[l]>>1) - 1;
            kputs(line->d.allele[ial], str);
        }
        else
            kputc('.', str);
    }
    if (l == 0) kputc('.', str);
}
static void process_sample(args_t *args, bcf1_t *line, fmt_t *fmt, int isample, kstring_t *str)
{
    kputs(args->header->samples[isample], str);
}
static void process_sep(args_t *args, bcf1_t *line, fmt_t *fmt, int isample, kstring_t *str) { if (fmt->key) kputs(fmt->key, str); }
static void process_is_ts(args_t *args, bcf1_t *line, fmt_t *fmt, int isample, kstring_t *str)
{
    int is_ts = 0;
    if ( bcf_get_variant_types(line) & (VCF_SNP|VCF_MNP) )
        is_ts = abs(bcf_acgt2int(*line->d.allele[0])-bcf_acgt2int(*line->d.allele[1])) == 2 ? 1 : 0;
    kputc(is_ts ? '1' : '0', str);
}
static void process_type(args_t *args, bcf1_t *line, fmt_t *fmt, int isample, kstring_t *str)
{
    int line_type = bcf_get_variant_types(line);
    int i = 0;
    if ( line_type == VCF_REF ) { kputs("REF", str); i++; }
    if ( line_type & VCF_SNP ) { if (i) kputc(',',str); kputs("SNP", str); i++; }
    if ( line_type & VCF_MNP ) { if (i) kputc(',',str); kputs("MNP", str); i++; }
    if ( line_type & VCF_INDEL ) { if (i) kputc(',',str); kputs("INDEL", str); i++; }
    if ( line_type & VCF_OTHER ) { if (i) kputc(',',str); kputs("OTHER", str); i++; }
}
static void process_line(args_t *args, bcf1_t *line, fmt_t *fmt, int isample, kstring_t *str)
{
    vcf_format1(args->header, line, str);
}

static fmt_t *register_tag(args_t *args, int type, char *key, int is_gtf)
{
    args->nfmt++;
    if ( args->nfmt > args->mfmt )
    {
        args->mfmt += 10;
        args->fmt   = (fmt_t*) realloc(args->fmt, args->mfmt*sizeof(fmt_t));

    }
    fmt_t *fmt = &args->fmt[ args->nfmt-1 ];
    fmt->type  = type;
    fmt->key   = key ? strdup(key) : NULL;
    fmt->is_gt_field = is_gtf;
    fmt->subscript = -1;

    // Allow non-format tags, such as CHROM, INFO, etc., to appear amongst the format tags.
    if ( key )
    {
        int id = bcf_hdr_id2int(args->header, BCF_DT_ID, key);
        if ( fmt->type==T_FORMAT && !bcf_hdr_idinfo_exists(args->header,BCF_HL_FMT,id) )
        {
            if ( !strcmp("CHROM",key) ) { fmt->type = T_CHROM; }
            else if ( !strcmp("POS",key) ) { fmt->type = T_POS; }
            else if ( !strcmp("ID",key) ) { fmt->type = T_ID; }
            else if ( !strcmp("REF",key) ) { fmt->type = T_REF; }
            else if ( !strcmp("ALT",key) ) { fmt->type = T_ALT; }
            else if ( !strcmp("QUAL",key) ) { fmt->type = T_QUAL; }
            else if ( !strcmp("FILTER",key) ) { fmt->type = T_FILTER; }
            else if ( id>=0 && bcf_hdr_idinfo_exists(args->header,BCF_HL_INFO,id) )
            {
                fmt->type = T_INFO;
                fprintf(stderr,"Warning: Assuming INFO/%s\n", key);
            }
        }
    }

    switch (fmt->type)
    {
        case T_CHROM: fmt->handler = &process_chrom; break;
        case T_POS: fmt->handler = &process_pos; break;
        case T_ID: fmt->handler = &process_id; break;
        case T_REF: fmt->handler = &process_ref; break;
        case T_ALT: fmt->handler = &process_alt; break;
        case T_QUAL: fmt->handler = &process_qual; break;
        case T_FILTER: fmt->handler = &process_filter; args->files->max_unpack |= BCF_UN_FLT; break;
        case T_INFO: fmt->handler = &process_info; args->files->max_unpack |= BCF_UN_INFO; break;
        case T_FORMAT: fmt->handler = &process_format; args->files->max_unpack |= BCF_UN_FMT; break;
        case T_SAMPLE: fmt->handler = &process_sample; break;
        case T_SEP: fmt->handler = &process_sep; break;
        case T_IS_TS: fmt->handler = &process_is_ts; break;
        case T_TYPE: fmt->handler = &process_type; break;
        case T_MASK: fmt->handler = NULL; break;
        case T_GT: fmt->handler = &process_gt; args->files->max_unpack |= BCF_UN_FMT; break;
        case T_TGT: fmt->handler = &process_tgt; args->files->max_unpack |= BCF_UN_FMT; break;
        case T_LINE: fmt->handler = &process_line; break;
        default: error("TODO: handler for type %d\n", fmt->type);
    }
    if ( key )
    {
        if ( fmt->type==T_INFO )
        {
            fmt->id = bcf_hdr_id2int(args->header, BCF_DT_ID, key);
            if ( fmt->id==-1 ) error("Error: no such tag defined in the VCF header: INFO/%s\n", key);
        }
    }
    return fmt;
}

static int parse_subscript(char **p)
{
    char *q = *p;
    if ( *q!='{' ) return -1;
    q++;
    while ( *q && *q!='}' && isdigit(*q) ) q++;
    if ( *q!='}' ) return -1;
    int idx = atoi((*p)+1);
    *p = q+1;
    return idx;
}

static char *parse_tag(args_t *args, char *p, int is_gtf)
{
    char *q = ++p;
    while ( *q && (isalnum(*q) || *q=='_') ) q++;
    kstring_t str = {0,0,0};
    if ( q-p==0 ) error("Could not parse format string: %s\n", args->format);
    kputsn(p, q-p, &str);
    if ( is_gtf )
    {
        if ( !strcmp(str.s, "SAMPLE") ) register_tag(args, T_SAMPLE, "SAMPLE", is_gtf);
        else if ( !strcmp(str.s, "GT") ) register_tag(args, T_GT, "GT", is_gtf);
        else if ( !strcmp(str.s, "TGT") ) register_tag(args, T_TGT, "GT", is_gtf);
        else
        {
            fmt_t *fmt = register_tag(args, T_FORMAT, str.s, is_gtf);
            fmt->subscript = parse_subscript(&q);
        }
    }
    else
    {
        if ( !strcmp(str.s, "CHROM") ) register_tag(args, T_CHROM, str.s, is_gtf);
        else if ( !strcmp(str.s, "POS") ) register_tag(args, T_POS, str.s, is_gtf);
        else if ( !strcmp(str.s, "ID") ) register_tag(args, T_ID, str.s, is_gtf);
        else if ( !strcmp(str.s, "REF") ) register_tag(args, T_REF, str.s, is_gtf);
        else if ( !strcmp(str.s, "ALT") ) register_tag(args, T_ALT, str.s, is_gtf);
        else if ( !strcmp(str.s, "QUAL") ) register_tag(args, T_QUAL, str.s, is_gtf);
        else if ( !strcmp(str.s, "FILTER") ) register_tag(args, T_FILTER, str.s, is_gtf);
        else if ( !strcmp(str.s, "QUAL") ) register_tag(args, T_QUAL, str.s, is_gtf);
        else if ( !strcmp(str.s, "IS_TS") ) register_tag(args, T_IS_TS, str.s, is_gtf);
        else if ( !strcmp(str.s, "TYPE") ) register_tag(args, T_TYPE, str.s, is_gtf);
        else if ( !strcmp(str.s, "MASK") ) register_tag(args, T_MASK, str.s, is_gtf);
        else if ( !strcmp(str.s, "LINE") ) register_tag(args, T_LINE, str.s, is_gtf);
        else if ( !strcmp(str.s, "INFO") )
        {
            if ( *q!='/' ) error("Could not parse format string: %s\n", args->format);
            p = ++q;
            str.l = 0;
            while ( *q && (isalnum(*q) || *q=='_') ) q++;
            if ( q-p==0 ) error("Could not parse format string: %s\n", args->format);
            kputsn(p, q-p, &str);
            fmt_t *fmt = register_tag(args, T_INFO, str.s, is_gtf);
            fmt->subscript = parse_subscript(&q);
        }
        else
        {
            fmt_t *fmt = register_tag(args, T_INFO, str.s, is_gtf);
            fmt->subscript = parse_subscript(&q);
        }
    }
    free(str.s);
    return q;
}

static char *parse_sep(args_t *args, char *p, int is_gtf)
{
    char *q = p;
    kstring_t str = {0,0,0};
    while ( *q && *q!='[' && *q!=']' && *q!='%' )
    {
        if ( *q=='\\' )
        {
            q++;
            if ( *q=='n' ) kputc('\n', &str);
            else if ( *q=='t' ) kputc('\t', &str);
            else kputc(*q, &str);
        }
        else kputc(*q, &str);
        q++;
    }
    if ( !str.l ) error("Could not parse format string: %s\n", args->format);
    register_tag(args, T_SEP, str.s, is_gtf);
    free(str.s);
    return q;
}

static void init_data(args_t *args)
{
    args->header = args->files->readers[0].header;
    int is_gtf = 0;
    char *p = args->format;
    while ( *p )
    {
        //fprintf(stderr,"<%s>\n", p);
        switch (*p)
        {
            case '[': is_gtf = 1; p++; break;
            case ']': is_gtf = 0; register_tag(args, T_SEP, NULL, 0); p++; break;
            case '%': p = parse_tag(args, p, is_gtf); break;
            default:  p = parse_sep(args, p, is_gtf); break;
        }
    }
    int i;
=======
static void init_data(args_t *args)
{
    args->header = args->files->readers[0].header;

    int i, nsamples = 0, *samples = NULL;
>>>>>>> 8d24d8ff
    if ( args->sample_list && strcmp("-",args->sample_list) )
    {
        for (i=0; i<args->files->nreaders; i++)
        {
            int ret = bcf_hdr_set_samples(args->files->readers[i].header,args->sample_list,args->sample_is_file);
            if ( ret<0 ) error("Error parsing the sample list\n");
            else if ( ret>0 ) error("Sample name mismatch: sample #%d not found in the header\n", ret);
        }

        if ( args->sample_list[0]!='^' )
        {
            // the sample ordering may be different if not negated
            int n;
            char **smpls = hts_readlist(args->sample_list, args->sample_is_file, &n);
            if ( !smpls ) error("Could not parse %s\n", args->sample_list);
            if ( n!=bcf_hdr_nsamples(args->files->readers[0].header) )
                error("The number of samples does not match, perhaps some are present multiple times?\n");
<<<<<<< HEAD
            args->nsamples = bcf_hdr_nsamples(args->files->readers[0].header);
            args->samples = (int*) malloc(sizeof(int)*args->nsamples);
            for (i=0; i<n; i++)
=======
            nsamples = bcf_hdr_nsamples(args->files->readers[0].header);
            samples = (int*) malloc(sizeof(int)*nsamples);
            for (i=0; i<n; i++) 
>>>>>>> 8d24d8ff
            {
                samples[i] = bcf_hdr_id2int(args->files->readers[0].header, BCF_DT_SAMPLE,smpls[i]);
                free(smpls[i]);
            }
            free(smpls);
        }
    }
    args->convert = convert_init(args->header, samples, nsamples, args->format_str);
    free(samples);

    if ( args->filter_str )
        args->filter = filter_init(args->header, args->filter_str);
}

static void destroy_data(args_t *args)
{
    convert_destroy(args->convert);
    if ( args->filter )
        filter_destroy(args->filter);
    free(args->samples);
}

<<<<<<< HEAD

static void print_header(args_t *args, kstring_t *str)
{
    int i, icol = 0;
    bcf_hdr_t *hdr = args->files->readers[0].header;

    // Supress the header output if LINE is present
    for (i=0; i<args->nfmt; i++)
        if ( args->fmt[i].type == T_LINE ) break;
    if ( i!=args->nfmt )
        return;

    kputs("# ", str);
    for (i=0; i<args->nfmt; i++)
    {
        // Genotype fields
        if ( args->fmt[i].is_gt_field )
        {
            int j = i, js, k;
            while ( args->fmt[j].is_gt_field ) j++;
            for (js=0; js<args->nsamples; js++)
            {
                int ks = args->samples[js];
                for (k=i; k<j; k++)
                {
                    if ( args->fmt[k].type == T_SEP )
                    {
                        if ( args->fmt[k].key ) kputs(args->fmt[k].key, str);
                    }
                    else if ( args->fmt[k].type == T_SAMPLE )
                        ksprintf(str, "[%d]%s", ++icol, args->fmt[k].key);
                    else
                        ksprintf(str, "[%d]%s:%s", ++icol, hdr->samples[ks], args->fmt[k].key);
                }
            }
            i = j-1;
            continue;
        }
        // Fixed fields
        if ( args->fmt[i].type == T_SEP )
        {
            if ( args->fmt[i].key ) kputs(args->fmt[i].key, str);
            continue;
        }
        ksprintf(str, "[%d]%s", ++icol, args->fmt[i].key);
    }
    fwrite(str->s, str->l, 1, stdout);
    str->l = 0;
}

=======
>>>>>>> 8d24d8ff
static void query_vcf(args_t *args)
{
    kstring_t str = {0,0,0};

    if ( args->print_header )
    {
        convert_header(args->convert,&str);
        fwrite(str.s, str.l, 1, args->out);
    }

    while ( bcf_sr_next_line(args->files) )
    {
        if ( !bcf_sr_has_line(args->files,0) ) continue;
        bcf1_t *line = args->files->readers[0].buffer[0];
        bcf_unpack(line, args->files->max_unpack);

        if ( args->filter )
        {
            int pass = filter_test(args->filter, line, NULL);
            if ( args->filter_logic & FLT_EXCLUDE ) pass = pass ? 0 : 1;
            if ( !pass ) continue;
        }

        str.l = 0;
<<<<<<< HEAD
        for (i=0; i<args->nfmt; i++)
        {
            // Genotype fields
            if ( args->fmt[i].is_gt_field )
            {
                int j = i, js, k;
                while ( args->fmt[j].is_gt_field )
                {
                    args->fmt[j].ready = 0;
                    j++;
                }
                for (js=0; js<args->nsamples; js++)
                {
                    int ks = args->samples[js];
                    for (k=i; k<j; k++)
                    {
                        if ( args->fmt[k].type == T_MASK )
                        {
                            for (ir=0; ir<args->files->nreaders; ir++)
                                kputc(bcf_sr_has_line(args->files,ir)?'1':'0', &str);
                        }
                        else if ( args->fmt[k].handler )
                            args->fmt[k].handler(args, line, &args->fmt[k], ks, &str);
                    }
                }
                i = j-1;
                continue;
            }
            // Fixed fields
            if ( args->fmt[i].type == T_MASK )
            {
                for (ir=0; ir<args->files->nreaders; ir++)
                    kputc(bcf_sr_has_line(args->files,ir)?'1':'0', &str);
            }
            else if ( args->fmt[i].handler )
                args->fmt[i].handler(args, line, &args->fmt[i], -1, &str);
        }
=======
        convert_line(args->convert, line, &str);
>>>>>>> 8d24d8ff
        if ( str.l )
            fwrite(str.s, str.l, 1, args->out);
    }
    if ( str.m ) free(str.s);
}

static void list_columns(args_t *args)
{
    int i;
    bcf_sr_t *reader = &args->files->readers[0];
    for (i=0; i<bcf_hdr_nsamples(reader->header); i++)
        printf("%s\n", reader->header->samples[i]);
}

static char **copy_header(bcf_hdr_t *hdr, char **src, int nsrc)
{
    char **dst = (char**) malloc(sizeof(char*)*nsrc);
    int i;
    for (i=0; i<nsrc; i++) dst[i] = strdup(src[i]);
    return dst;
}
static int compare_header(bcf_hdr_t *hdr, char **a, int na, char **b, int nb)
{
    if ( na!=nb ) return na-nb;
    int i;
    for (i=0; i<na; i++)
        if ( strcmp(a[i],b[i]) ) return 1;
    return 0;
}


static void usage(void)
{
    fprintf(stderr, "\n");
    fprintf(stderr, "About:   Extracts fields from VCF/BCF file and prints them in user-defined format\n");
    fprintf(stderr, "Usage:   bcftools query [options] <A.vcf.gz> [<B.vcf.gz> [...]]\n");
    fprintf(stderr, "\n");
<<<<<<< HEAD
    fprintf(stderr, "Options:\n");
    fprintf(stderr, "    -a, --annots <list>               alias for -f '%%CHROM\\t%%POS\\t%%MASK\\t%%REF\\t%%ALT\\t%%TYPE\\t' + tab-separated <list> of tags\n");
    fprintf(stderr, "    -c, --collapse <string>           collapse lines with duplicate positions for <snps|indels|both|all|some|none>, see man page [none]\n");
	fprintf(stderr, "    -e, --exclude <expr>              exclude sites for which the expression is true (see man page for details)\n");
	fprintf(stderr, "    -f, --format <string>             see man page for details\n");
    fprintf(stderr, "    -H, --print-header                print header\n");
	fprintf(stderr, "    -i, --include <expr>              select sites for which the expression is true (see man page for details)\n");
    fprintf(stderr, "    -l, --list-samples                print the list of samples and exit\n");
=======
	fprintf(stderr, "Options:\n");
	fprintf(stderr, "    -c, --collapse <string>           collapse lines with duplicate positions for <snps|indels|both|all|some|none>, see man page [none]\n");
	fprintf(stderr, "    -e, --exclude <expr>              exclude sites for which the expression is true (see below for details)\n");
	fprintf(stderr, "    -f, --format <string>             learn by example, see below\n");
	fprintf(stderr, "    -H, --print-header                print header\n");
	fprintf(stderr, "    -i, --include <expr>              select sites for which the expression is true (see below for details)\n");
	fprintf(stderr, "    -l, --list-samples                print the list of samples and exit\n");
    fprintf(stderr, "    -o, --output-file <file>          output file name [stdout]\n");
>>>>>>> 8d24d8ff
    fprintf(stderr, "    -r, --regions <region>            restrict to comma-separated list of regions\n");
    fprintf(stderr, "    -R, --regions-file <file>         restrict to regions listed in a file\n");
    fprintf(stderr, "    -s, --samples <list>              list of samples to include\n");
    fprintf(stderr, "    -S, --samples-file <file>         file of samples to include\n");
    fprintf(stderr, "    -t, --targets <region>            similar to -r but streams rather than index-jumps\n");
    fprintf(stderr, "    -T, --targets-file <file>         similar to -R but streams rather than index-jumps\n");
    fprintf(stderr, "    -v, --vcf-list <file>             process multiple VCFs listed in the file\n");
    fprintf(stderr, "\n");
    fprintf(stderr, "Examples:\n");
    fprintf(stderr, "\tbcftools query -f '%%CHROM\\t%%POS\\t%%REF\\t%%ALT[\\t%%SAMPLE=%%GT]\\n' file.vcf.gz\n");
    fprintf(stderr, "\n");
    exit(1);
}

int main_vcfquery(int argc, char *argv[])
{
    int c, collapse = 0;
    args_t *args = (args_t*) calloc(1,sizeof(args_t));
    args->argc   = argc; args->argv = argv;
    int regions_is_file = 0, targets_is_file = 0;

<<<<<<< HEAD
    static struct option loptions[] =
    {
        {"help",0,0,'h'},
        {"list-samples",0,0,'l'},
        {"include",1,0,'i'},
        {"exclude",1,0,'e'},
        {"format",1,0,'f'},
        {"regions",1,0,'r'},
        {"regions-file",1,0,'R'},
        {"targets",1,0,'t'},
        {"targets-file",1,0,'T'},
        {"annots",1,0,'a'},
        {"samples",1,0,'s'},
        {"samples-file",1,0,'S'},
        {"print-header",0,0,'H'},
        {"collapse",1,0,'c'},
        {"vcf-list",1,0,'v'},
        {0,0,0,0}
    };
    while ((c = getopt_long(argc, argv, "hlr:R:f:a:s:S:Ht:T:c:v:i:e:",loptions,NULL)) >= 0) {
        switch (c) {
            case 'f': args->format = strdup(optarg); break;
            case 'H': args->print_header = 1; break;
=======
	static struct option loptions[] = 
	{
		{"help",0,0,'h'},
		{"list-samples",0,0,'l'},
		{"include",1,0,'i'},
		{"exclude",1,0,'e'},
		{"format",1,0,'f'},
        {"output-file",1,0,'o'},
		{"regions",1,0,'r'},
		{"regions-file",1,0,'R'},
		{"targets",1,0,'t'},
		{"targets-file",1,0,'T'},
		{"annots",1,0,'a'},
		{"samples",1,0,'s'},
		{"samples-file",1,0,'S'},
		{"print-header",0,0,'H'},
		{"collapse",1,0,'c'},
		{"vcf-list",1,0,'v'},
		{0,0,0,0}
	};
	while ((c = getopt_long(argc, argv, "hlr:R:f:a:s:S:Ht:T:c:v:i:e:o:",loptions,NULL)) >= 0) {
		switch (c) {
            case 'o': args->fn_out = optarg; break;
			case 'f': args->format_str = strdup(optarg); break;
			case 'H': args->print_header = 1; break;
>>>>>>> 8d24d8ff
            case 'v': args->vcf_list = optarg; break;
            case 'c':
                if ( !strcmp(optarg,"snps") ) collapse |= COLLAPSE_SNPS;
                else if ( !strcmp(optarg,"indels") ) collapse |= COLLAPSE_INDELS;
                else if ( !strcmp(optarg,"both") ) collapse |= COLLAPSE_SNPS | COLLAPSE_INDELS;
                else if ( !strcmp(optarg,"any") ) collapse |= COLLAPSE_ANY;
                else if ( !strcmp(optarg,"all") ) collapse |= COLLAPSE_ANY;
                else if ( !strcmp(optarg,"some") ) args->files->collapse |= COLLAPSE_SOME;
                else error("The --collapse string \"%s\" not recognised.\n", optarg);
                break;
            case 'a':
                {
                    kstring_t str = {0,0,0};
                    kputs("%CHROM\t%POS\t%MASK\t%REF\t%ALT\t%", &str);
                    char *p = optarg;
                    while ( *p )
                    {
                        if ( *p==',' )
                            kputs("\t%", &str);
                        else
                            kputc(*p, &str);
                        p++;
                    }
                    kputc('\n', &str);
                    args->format_str = str.s;
                    break;
                }
            case 'e': args->filter_str = optarg; args->filter_logic |= FLT_EXCLUDE; break;
            case 'i': args->filter_str = optarg; args->filter_logic |= FLT_INCLUDE; break;
            case 'r': args->regions_list = optarg; break;
            case 'R': args->regions_list = optarg; regions_is_file = 1; break;
            case 't': args->targets_list = optarg; break;
            case 'T': args->targets_list = optarg; targets_is_file = 1; break;
            case 'l': args->list_columns = 1; break;
            case 's': args->sample_list = optarg; break;
            case 'S': args->sample_list = optarg; args->sample_is_file = 1; break;
            case 'h':
            case '?': usage();
            default: error("Unknown argument: %s\n", optarg);
        }
    }

    char *fname = NULL;
    if ( optind>=argc )
    {
        if ( !isatty(fileno((FILE *)stdin)) ) fname = "-";
    }
    else fname = argv[optind];

    if ( args->list_columns )
    {
        if ( !fname ) error("Missing the VCF file name\n");
        args->files = bcf_sr_init();
        if ( !bcf_sr_add_reader(args->files, fname) ) error("Failed to open or the file not indexed: %s\n", fname);
        list_columns(args);
        bcf_sr_destroy(args->files);
        free(args);
        return 0;
    }

    if ( !args->format_str ) usage();
    args->out = args->fn_out ? fopen(args->fn_out, "w") : stdout;
    if ( !args->out ) error("%s: %s\n", args->fn_out,strerror(errno));

    if ( !args->vcf_list )
    {
        if ( !fname ) usage();
        args->files = bcf_sr_init();
        args->files->collapse = collapse;
        if ( optind+1 < argc ) args->files->require_index = 1;
        if ( args->regions_list && bcf_sr_set_regions(args->files, args->regions_list, regions_is_file)<0 )
            error("Failed to read the regions: %s\n", args->regions_list);
        if ( args->targets_list )
        {
            if ( bcf_sr_set_targets(args->files, args->targets_list, targets_is_file, 0)<0 )
                error("Failed to read the targets: %s\n", args->targets_list);
        }
        while ( fname )
        {
            if ( !bcf_sr_add_reader(args->files, fname) ) error("Failed to open or the file not indexed: %s\n", fname);
            fname = ++optind < argc ? argv[optind] : NULL;
        }
        init_data(args);
        query_vcf(args);
        free(args->format_str);
        destroy_data(args);
        bcf_sr_destroy(args->files);
        fclose(args->out);
        free(args);
        return 0;
    }

    // multiple VCFs
    int i, k, nfiles, prev_nsamples = 0;
    char **fnames, **prev_samples = NULL;
    fnames = hts_readlist(args->vcf_list, 1, &nfiles);
    if ( !nfiles ) error("No files in %s?\n", args->vcf_list);
    for (i=0; i<nfiles; i++)
    {
        args->files = bcf_sr_init();
        args->files->collapse = collapse;
        if ( args->regions_list && bcf_sr_set_regions(args->files, args->regions_list, regions_is_file)<0 )
            error("Failed to read the regions: %s\n", args->regions_list);
        if ( optind < argc ) args->files->require_index = 1;
        if ( args->targets_list )
        {
            if ( bcf_sr_set_targets(args->files, args->targets_list,targets_is_file, 0)<0 )
                error("Failed to read the targets: %s\n", args->targets_list);
        }
        if ( !bcf_sr_add_reader(args->files, fnames[i]) ) error("Failed to open or the file not indexed: %s\n", fnames[i]);
        for (k=optind; k<argc; k++)
            if ( !bcf_sr_add_reader(args->files, argv[k]) ) error("Failed to open or the file not indexed: %s\n", argv[k]);
        init_data(args);
        if ( i==0 )
            prev_samples = copy_header(args->header, args->files->readers[0].header->samples, bcf_hdr_nsamples(args->files->readers[0].header));
        else
        {
            args->print_header = 0;
            if ( compare_header(args->header, args->files->readers[0].header->samples, bcf_hdr_nsamples(args->files->readers[0].header), prev_samples, prev_nsamples) )
                error("Different samples in %s and %s\n", fnames[i-1],fnames[i]);
        }
        query_vcf(args);
        destroy_data(args);
        bcf_sr_destroy(args->files);
    }
    fclose(args->out);
    destroy_list(fnames, nfiles);
    destroy_list(prev_samples, prev_nsamples);
<<<<<<< HEAD
    free(args->format);
    free(args);
    return 0;
=======
    free(args->format_str);
	free(args);
	return 0;
>>>>>>> 8d24d8ff
}

<|MERGE_RESOLUTION|>--- conflicted
+++ resolved
@@ -47,52 +47,13 @@
     filter_t *filter;
     char *filter_str;
     int filter_logic;   // include or exclude sites which match the filters? One of FLT_INCLUDE/FLT_EXCLUDE
-<<<<<<< HEAD
-    fmt_t *fmt;
-    int nfmt, mfmt;
+    convert_t *convert;
     bcf_srs_t *files;
     bcf_hdr_t *header;
     int nsamples, *samples, sample_is_file;
-    char **argv, *format, *sample_list, *targets_list, *regions_list, *vcf_list;
+	char **argv, *format_str, *sample_list, *targets_list, *regions_list, *vcf_list, *fn_out;
     int argc, list_columns, print_header;
-};
-
-/**
- *  ks_getline() - Read next line from $fp, appending it to $str.  The newline
- *  is stripped and \0 appended. Returns the number of characters read
- *  excluding the null byte.
- */
-size_t ks_getline(FILE *fp, kstring_t *str)
-{
-    size_t nread=0;
-    int c;
-    while ((c=getc(fp))!= EOF && c!='\n')
-    {
-        nread++;
-        if ( str->l+nread > str->m )
-        {
-            str->m += 1024;
-            str->s = (char*) realloc(str->s, sizeof(char)*str->m);
-        }
-        str->s[str->l+nread-1] = c;
-    }
-    if ( str->l >= str->m )
-    {
-        str->m += 1024;
-        str->s = (char*) realloc(str->s, sizeof(char)*str->m);
-    }
-    str->l += nread;
-    str->s[ str->l ] = 0;
-    return nread;
-=======
-    convert_t *convert;
-	bcf_srs_t *files;
-    bcf_hdr_t *header;
-    int nsamples, *samples, sample_is_file;
-	char **argv, *format_str, *sample_list, *targets_list, *regions_list, *vcf_list, *fn_out;
-	int argc, list_columns, print_header;
     FILE *out;
->>>>>>> 8d24d8ff
 }
 args_t;
 
@@ -104,359 +65,11 @@
     free(list);
 }
 
-<<<<<<< HEAD
-static void process_chrom(args_t *args, bcf1_t *line, fmt_t *fmt, int isample, kstring_t *str) { kputs(args->header->id[BCF_DT_CTG][line->rid].key, str); }
-static void process_pos(args_t *args, bcf1_t *line, fmt_t *fmt, int isample, kstring_t *str) { kputw(line->pos+1, str); }
-static void process_id(args_t *args, bcf1_t *line, fmt_t *fmt, int isample, kstring_t *str) { kputs(line->d.id, str); }
-static void process_ref(args_t *args, bcf1_t *line, fmt_t *fmt, int isample, kstring_t *str) { kputs(line->d.allele[0], str); }
-static void process_alt(args_t *args, bcf1_t *line, fmt_t *fmt, int isample, kstring_t *str)
-{
-    int i;
-    if ( line->n_allele==1 )
-    {
-        kputc('.', str);
-        return;
-    }
-    for (i=1; i<line->n_allele; i++)
-    {
-        if ( i>1 ) kputc(',', str);
-        kputs(line->d.allele[i], str);
-    }
-}
-static void process_qual(args_t *args, bcf1_t *line, fmt_t *fmt, int isample, kstring_t *str)
-{
-    if ( bcf_float_is_missing(line->qual) ) kputc('.', str);
-    else ksprintf(str, "%g", line->qual);
-}
-static void process_filter(args_t *args, bcf1_t *line, fmt_t *fmt, int isample, kstring_t *str)
-{
-    int i;
-    if ( line->d.n_flt )
-    {
-        for (i=0; i<line->d.n_flt; i++)
-        {
-            if (i) kputc(';', str);
-            kputs(args->header->id[BCF_DT_ID][line->d.flt[i]].key, str);
-        }
-    }
-    else kputc('.', str);
-}
-static int bcf_array_ivalue(void *bcf_array, int type, int idx)
-{
-    if ( type==BCF_BT_INT8 ) return ((int8_t*)bcf_array)[idx];
-    if ( type==BCF_BT_INT16 ) return ((int16_t*)bcf_array)[idx];
-    return ((int32_t*)bcf_array)[idx];
-}
-static void process_info(args_t *args, bcf1_t *line, fmt_t *fmt, int isample, kstring_t *str)
-{
-    int i;
-    for (i=0; i<line->n_info; i++)
-        if ( line->d.info[i].key == fmt->id ) break;
-
-    // output "." if the tag is not present
-    if ( i==line->n_info )
-    {
-        kputc('.', str);
-        return;
-    }
-
-    bcf_info_t *info = &line->d.info[i];
-
-    // if this is a flag, output 1
-    if ( info->len <=0 )
-    {
-        kputc('1', str);
-        return;
-    }
-
-    if ( info->len == 1 )
-    {
-        if ( info->type == BCF_BT_FLOAT ) ksprintf(str, "%g", info->v1.f);
-        else if ( info->type != BCF_BT_CHAR ) kputw(info->v1.i, str);
-        else kputc(info->v1.i, str);
-    }
-    else if ( fmt->subscript >=0 )
-    {
-        if ( info->len <= fmt->subscript )
-        {
-            kputc('.', str);
-            return;
-        }
-        if ( info->type == BCF_BT_FLOAT ) ksprintf(str, "%g", ((float*)info->vptr)[fmt->subscript]);
-        else if ( info->type != BCF_BT_CHAR ) kputw(bcf_array_ivalue(info->vptr,info->type,fmt->subscript), str);
-        else error("TODO: %s:%d .. info->type=%d\n", __FILE__,__LINE__, info->type);
-    }
-    else
-        bcf_fmt_array(str, info->len, info->type, info->vptr);
-}
-static void init_format(args_t *args, bcf1_t *line, fmt_t *fmt)
-{
-    fmt->id = bcf_hdr_id2int(args->header, BCF_DT_ID, fmt->key);
-    if ( fmt->id==-1 ) error("Error: no such tag defined in the VCF header: FORMAT/%s\n", fmt->key);
-    fmt->fmt = NULL;
-    int i;
-    for (i=0; i<(int)line->n_fmt; i++)
-        if ( line->d.fmt[i].id==fmt->id ) { fmt->fmt = &line->d.fmt[i]; break; }
-    fmt->ready = 1;
-}
-static void process_format(args_t *args, bcf1_t *line, fmt_t *fmt, int isample, kstring_t *str)
-{
-    if ( !fmt->ready )
-        init_format(args, line, fmt);
-
-    if ( fmt->fmt==NULL )
-    {
-        kputc('.', str);
-        return;
-    }
-    bcf_fmt_array(str, fmt->fmt->n, fmt->fmt->type, fmt->fmt->p + isample*fmt->fmt->size);
-}
-static void process_gt(args_t *args, bcf1_t *line, fmt_t *fmt, int isample, kstring_t *str)
-{
-    if ( !fmt->ready )
-        init_format(args, line, fmt);
-
-    if ( fmt->fmt==NULL )
-    {
-        kputc('.', str);
-        return;
-    }
-    bcf_format_gt(fmt->fmt, isample, str);
-}
-static void process_tgt(args_t *args, bcf1_t *line, fmt_t *fmt, int isample, kstring_t *str)
-{
-    if ( !fmt->ready )
-        init_format(args, line, fmt);
-
-    if ( fmt->fmt==NULL )
-    {
-        kputc('.', str);
-        return;
-    }
-
-    assert( fmt->fmt->type==BCF_BT_INT8 );
-
-    int l;
-    int8_t *x = (int8_t*)(fmt->fmt->p + isample*fmt->fmt->size); // FIXME: does not work with n_alt >= 64
-    for (l = 0; l < fmt->fmt->n && x[l] != bcf_int8_vector_end; ++l)
-    {
-        if (l) kputc("/|"[x[l]&1], str);
-        if (x[l]>>1)
-        {
-            int ial = (x[l]>>1) - 1;
-            kputs(line->d.allele[ial], str);
-        }
-        else
-            kputc('.', str);
-    }
-    if (l == 0) kputc('.', str);
-}
-static void process_sample(args_t *args, bcf1_t *line, fmt_t *fmt, int isample, kstring_t *str)
-{
-    kputs(args->header->samples[isample], str);
-}
-static void process_sep(args_t *args, bcf1_t *line, fmt_t *fmt, int isample, kstring_t *str) { if (fmt->key) kputs(fmt->key, str); }
-static void process_is_ts(args_t *args, bcf1_t *line, fmt_t *fmt, int isample, kstring_t *str)
-{
-    int is_ts = 0;
-    if ( bcf_get_variant_types(line) & (VCF_SNP|VCF_MNP) )
-        is_ts = abs(bcf_acgt2int(*line->d.allele[0])-bcf_acgt2int(*line->d.allele[1])) == 2 ? 1 : 0;
-    kputc(is_ts ? '1' : '0', str);
-}
-static void process_type(args_t *args, bcf1_t *line, fmt_t *fmt, int isample, kstring_t *str)
-{
-    int line_type = bcf_get_variant_types(line);
-    int i = 0;
-    if ( line_type == VCF_REF ) { kputs("REF", str); i++; }
-    if ( line_type & VCF_SNP ) { if (i) kputc(',',str); kputs("SNP", str); i++; }
-    if ( line_type & VCF_MNP ) { if (i) kputc(',',str); kputs("MNP", str); i++; }
-    if ( line_type & VCF_INDEL ) { if (i) kputc(',',str); kputs("INDEL", str); i++; }
-    if ( line_type & VCF_OTHER ) { if (i) kputc(',',str); kputs("OTHER", str); i++; }
-}
-static void process_line(args_t *args, bcf1_t *line, fmt_t *fmt, int isample, kstring_t *str)
-{
-    vcf_format1(args->header, line, str);
-}
-
-static fmt_t *register_tag(args_t *args, int type, char *key, int is_gtf)
-{
-    args->nfmt++;
-    if ( args->nfmt > args->mfmt )
-    {
-        args->mfmt += 10;
-        args->fmt   = (fmt_t*) realloc(args->fmt, args->mfmt*sizeof(fmt_t));
-
-    }
-    fmt_t *fmt = &args->fmt[ args->nfmt-1 ];
-    fmt->type  = type;
-    fmt->key   = key ? strdup(key) : NULL;
-    fmt->is_gt_field = is_gtf;
-    fmt->subscript = -1;
-
-    // Allow non-format tags, such as CHROM, INFO, etc., to appear amongst the format tags.
-    if ( key )
-    {
-        int id = bcf_hdr_id2int(args->header, BCF_DT_ID, key);
-        if ( fmt->type==T_FORMAT && !bcf_hdr_idinfo_exists(args->header,BCF_HL_FMT,id) )
-        {
-            if ( !strcmp("CHROM",key) ) { fmt->type = T_CHROM; }
-            else if ( !strcmp("POS",key) ) { fmt->type = T_POS; }
-            else if ( !strcmp("ID",key) ) { fmt->type = T_ID; }
-            else if ( !strcmp("REF",key) ) { fmt->type = T_REF; }
-            else if ( !strcmp("ALT",key) ) { fmt->type = T_ALT; }
-            else if ( !strcmp("QUAL",key) ) { fmt->type = T_QUAL; }
-            else if ( !strcmp("FILTER",key) ) { fmt->type = T_FILTER; }
-            else if ( id>=0 && bcf_hdr_idinfo_exists(args->header,BCF_HL_INFO,id) )
-            {
-                fmt->type = T_INFO;
-                fprintf(stderr,"Warning: Assuming INFO/%s\n", key);
-            }
-        }
-    }
-
-    switch (fmt->type)
-    {
-        case T_CHROM: fmt->handler = &process_chrom; break;
-        case T_POS: fmt->handler = &process_pos; break;
-        case T_ID: fmt->handler = &process_id; break;
-        case T_REF: fmt->handler = &process_ref; break;
-        case T_ALT: fmt->handler = &process_alt; break;
-        case T_QUAL: fmt->handler = &process_qual; break;
-        case T_FILTER: fmt->handler = &process_filter; args->files->max_unpack |= BCF_UN_FLT; break;
-        case T_INFO: fmt->handler = &process_info; args->files->max_unpack |= BCF_UN_INFO; break;
-        case T_FORMAT: fmt->handler = &process_format; args->files->max_unpack |= BCF_UN_FMT; break;
-        case T_SAMPLE: fmt->handler = &process_sample; break;
-        case T_SEP: fmt->handler = &process_sep; break;
-        case T_IS_TS: fmt->handler = &process_is_ts; break;
-        case T_TYPE: fmt->handler = &process_type; break;
-        case T_MASK: fmt->handler = NULL; break;
-        case T_GT: fmt->handler = &process_gt; args->files->max_unpack |= BCF_UN_FMT; break;
-        case T_TGT: fmt->handler = &process_tgt; args->files->max_unpack |= BCF_UN_FMT; break;
-        case T_LINE: fmt->handler = &process_line; break;
-        default: error("TODO: handler for type %d\n", fmt->type);
-    }
-    if ( key )
-    {
-        if ( fmt->type==T_INFO )
-        {
-            fmt->id = bcf_hdr_id2int(args->header, BCF_DT_ID, key);
-            if ( fmt->id==-1 ) error("Error: no such tag defined in the VCF header: INFO/%s\n", key);
-        }
-    }
-    return fmt;
-}
-
-static int parse_subscript(char **p)
-{
-    char *q = *p;
-    if ( *q!='{' ) return -1;
-    q++;
-    while ( *q && *q!='}' && isdigit(*q) ) q++;
-    if ( *q!='}' ) return -1;
-    int idx = atoi((*p)+1);
-    *p = q+1;
-    return idx;
-}
-
-static char *parse_tag(args_t *args, char *p, int is_gtf)
-{
-    char *q = ++p;
-    while ( *q && (isalnum(*q) || *q=='_') ) q++;
-    kstring_t str = {0,0,0};
-    if ( q-p==0 ) error("Could not parse format string: %s\n", args->format);
-    kputsn(p, q-p, &str);
-    if ( is_gtf )
-    {
-        if ( !strcmp(str.s, "SAMPLE") ) register_tag(args, T_SAMPLE, "SAMPLE", is_gtf);
-        else if ( !strcmp(str.s, "GT") ) register_tag(args, T_GT, "GT", is_gtf);
-        else if ( !strcmp(str.s, "TGT") ) register_tag(args, T_TGT, "GT", is_gtf);
-        else
-        {
-            fmt_t *fmt = register_tag(args, T_FORMAT, str.s, is_gtf);
-            fmt->subscript = parse_subscript(&q);
-        }
-    }
-    else
-    {
-        if ( !strcmp(str.s, "CHROM") ) register_tag(args, T_CHROM, str.s, is_gtf);
-        else if ( !strcmp(str.s, "POS") ) register_tag(args, T_POS, str.s, is_gtf);
-        else if ( !strcmp(str.s, "ID") ) register_tag(args, T_ID, str.s, is_gtf);
-        else if ( !strcmp(str.s, "REF") ) register_tag(args, T_REF, str.s, is_gtf);
-        else if ( !strcmp(str.s, "ALT") ) register_tag(args, T_ALT, str.s, is_gtf);
-        else if ( !strcmp(str.s, "QUAL") ) register_tag(args, T_QUAL, str.s, is_gtf);
-        else if ( !strcmp(str.s, "FILTER") ) register_tag(args, T_FILTER, str.s, is_gtf);
-        else if ( !strcmp(str.s, "QUAL") ) register_tag(args, T_QUAL, str.s, is_gtf);
-        else if ( !strcmp(str.s, "IS_TS") ) register_tag(args, T_IS_TS, str.s, is_gtf);
-        else if ( !strcmp(str.s, "TYPE") ) register_tag(args, T_TYPE, str.s, is_gtf);
-        else if ( !strcmp(str.s, "MASK") ) register_tag(args, T_MASK, str.s, is_gtf);
-        else if ( !strcmp(str.s, "LINE") ) register_tag(args, T_LINE, str.s, is_gtf);
-        else if ( !strcmp(str.s, "INFO") )
-        {
-            if ( *q!='/' ) error("Could not parse format string: %s\n", args->format);
-            p = ++q;
-            str.l = 0;
-            while ( *q && (isalnum(*q) || *q=='_') ) q++;
-            if ( q-p==0 ) error("Could not parse format string: %s\n", args->format);
-            kputsn(p, q-p, &str);
-            fmt_t *fmt = register_tag(args, T_INFO, str.s, is_gtf);
-            fmt->subscript = parse_subscript(&q);
-        }
-        else
-        {
-            fmt_t *fmt = register_tag(args, T_INFO, str.s, is_gtf);
-            fmt->subscript = parse_subscript(&q);
-        }
-    }
-    free(str.s);
-    return q;
-}
-
-static char *parse_sep(args_t *args, char *p, int is_gtf)
-{
-    char *q = p;
-    kstring_t str = {0,0,0};
-    while ( *q && *q!='[' && *q!=']' && *q!='%' )
-    {
-        if ( *q=='\\' )
-        {
-            q++;
-            if ( *q=='n' ) kputc('\n', &str);
-            else if ( *q=='t' ) kputc('\t', &str);
-            else kputc(*q, &str);
-        }
-        else kputc(*q, &str);
-        q++;
-    }
-    if ( !str.l ) error("Could not parse format string: %s\n", args->format);
-    register_tag(args, T_SEP, str.s, is_gtf);
-    free(str.s);
-    return q;
-}
-
 static void init_data(args_t *args)
 {
     args->header = args->files->readers[0].header;
-    int is_gtf = 0;
-    char *p = args->format;
-    while ( *p )
-    {
-        //fprintf(stderr,"<%s>\n", p);
-        switch (*p)
-        {
-            case '[': is_gtf = 1; p++; break;
-            case ']': is_gtf = 0; register_tag(args, T_SEP, NULL, 0); p++; break;
-            case '%': p = parse_tag(args, p, is_gtf); break;
-            default:  p = parse_sep(args, p, is_gtf); break;
-        }
-    }
-    int i;
-=======
-static void init_data(args_t *args)
-{
-    args->header = args->files->readers[0].header;
 
     int i, nsamples = 0, *samples = NULL;
->>>>>>> 8d24d8ff
     if ( args->sample_list && strcmp("-",args->sample_list) )
     {
         for (i=0; i<args->files->nreaders; i++)
@@ -474,15 +87,9 @@
             if ( !smpls ) error("Could not parse %s\n", args->sample_list);
             if ( n!=bcf_hdr_nsamples(args->files->readers[0].header) )
                 error("The number of samples does not match, perhaps some are present multiple times?\n");
-<<<<<<< HEAD
-            args->nsamples = bcf_hdr_nsamples(args->files->readers[0].header);
-            args->samples = (int*) malloc(sizeof(int)*args->nsamples);
-            for (i=0; i<n; i++)
-=======
             nsamples = bcf_hdr_nsamples(args->files->readers[0].header);
             samples = (int*) malloc(sizeof(int)*nsamples);
-            for (i=0; i<n; i++) 
->>>>>>> 8d24d8ff
+            for (i=0; i<n; i++)
             {
                 samples[i] = bcf_hdr_id2int(args->files->readers[0].header, BCF_DT_SAMPLE,smpls[i]);
                 free(smpls[i]);
@@ -505,59 +112,6 @@
     free(args->samples);
 }
 
-<<<<<<< HEAD
-
-static void print_header(args_t *args, kstring_t *str)
-{
-    int i, icol = 0;
-    bcf_hdr_t *hdr = args->files->readers[0].header;
-
-    // Supress the header output if LINE is present
-    for (i=0; i<args->nfmt; i++)
-        if ( args->fmt[i].type == T_LINE ) break;
-    if ( i!=args->nfmt )
-        return;
-
-    kputs("# ", str);
-    for (i=0; i<args->nfmt; i++)
-    {
-        // Genotype fields
-        if ( args->fmt[i].is_gt_field )
-        {
-            int j = i, js, k;
-            while ( args->fmt[j].is_gt_field ) j++;
-            for (js=0; js<args->nsamples; js++)
-            {
-                int ks = args->samples[js];
-                for (k=i; k<j; k++)
-                {
-                    if ( args->fmt[k].type == T_SEP )
-                    {
-                        if ( args->fmt[k].key ) kputs(args->fmt[k].key, str);
-                    }
-                    else if ( args->fmt[k].type == T_SAMPLE )
-                        ksprintf(str, "[%d]%s", ++icol, args->fmt[k].key);
-                    else
-                        ksprintf(str, "[%d]%s:%s", ++icol, hdr->samples[ks], args->fmt[k].key);
-                }
-            }
-            i = j-1;
-            continue;
-        }
-        // Fixed fields
-        if ( args->fmt[i].type == T_SEP )
-        {
-            if ( args->fmt[i].key ) kputs(args->fmt[i].key, str);
-            continue;
-        }
-        ksprintf(str, "[%d]%s", ++icol, args->fmt[i].key);
-    }
-    fwrite(str->s, str->l, 1, stdout);
-    str->l = 0;
-}
-
-=======
->>>>>>> 8d24d8ff
 static void query_vcf(args_t *args)
 {
     kstring_t str = {0,0,0};
@@ -582,47 +136,7 @@
         }
 
         str.l = 0;
-<<<<<<< HEAD
-        for (i=0; i<args->nfmt; i++)
-        {
-            // Genotype fields
-            if ( args->fmt[i].is_gt_field )
-            {
-                int j = i, js, k;
-                while ( args->fmt[j].is_gt_field )
-                {
-                    args->fmt[j].ready = 0;
-                    j++;
-                }
-                for (js=0; js<args->nsamples; js++)
-                {
-                    int ks = args->samples[js];
-                    for (k=i; k<j; k++)
-                    {
-                        if ( args->fmt[k].type == T_MASK )
-                        {
-                            for (ir=0; ir<args->files->nreaders; ir++)
-                                kputc(bcf_sr_has_line(args->files,ir)?'1':'0', &str);
-                        }
-                        else if ( args->fmt[k].handler )
-                            args->fmt[k].handler(args, line, &args->fmt[k], ks, &str);
-                    }
-                }
-                i = j-1;
-                continue;
-            }
-            // Fixed fields
-            if ( args->fmt[i].type == T_MASK )
-            {
-                for (ir=0; ir<args->files->nreaders; ir++)
-                    kputc(bcf_sr_has_line(args->files,ir)?'1':'0', &str);
-            }
-            else if ( args->fmt[i].handler )
-                args->fmt[i].handler(args, line, &args->fmt[i], -1, &str);
-        }
-=======
         convert_line(args->convert, line, &str);
->>>>>>> 8d24d8ff
         if ( str.l )
             fwrite(str.s, str.l, 1, args->out);
     }
@@ -660,25 +174,14 @@
     fprintf(stderr, "About:   Extracts fields from VCF/BCF file and prints them in user-defined format\n");
     fprintf(stderr, "Usage:   bcftools query [options] <A.vcf.gz> [<B.vcf.gz> [...]]\n");
     fprintf(stderr, "\n");
-<<<<<<< HEAD
     fprintf(stderr, "Options:\n");
-    fprintf(stderr, "    -a, --annots <list>               alias for -f '%%CHROM\\t%%POS\\t%%MASK\\t%%REF\\t%%ALT\\t%%TYPE\\t' + tab-separated <list> of tags\n");
     fprintf(stderr, "    -c, --collapse <string>           collapse lines with duplicate positions for <snps|indels|both|all|some|none>, see man page [none]\n");
 	fprintf(stderr, "    -e, --exclude <expr>              exclude sites for which the expression is true (see man page for details)\n");
 	fprintf(stderr, "    -f, --format <string>             see man page for details\n");
     fprintf(stderr, "    -H, --print-header                print header\n");
 	fprintf(stderr, "    -i, --include <expr>              select sites for which the expression is true (see man page for details)\n");
     fprintf(stderr, "    -l, --list-samples                print the list of samples and exit\n");
-=======
-	fprintf(stderr, "Options:\n");
-	fprintf(stderr, "    -c, --collapse <string>           collapse lines with duplicate positions for <snps|indels|both|all|some|none>, see man page [none]\n");
-	fprintf(stderr, "    -e, --exclude <expr>              exclude sites for which the expression is true (see below for details)\n");
-	fprintf(stderr, "    -f, --format <string>             learn by example, see below\n");
-	fprintf(stderr, "    -H, --print-header                print header\n");
-	fprintf(stderr, "    -i, --include <expr>              select sites for which the expression is true (see below for details)\n");
-	fprintf(stderr, "    -l, --list-samples                print the list of samples and exit\n");
     fprintf(stderr, "    -o, --output-file <file>          output file name [stdout]\n");
->>>>>>> 8d24d8ff
     fprintf(stderr, "    -r, --regions <region>            restrict to comma-separated list of regions\n");
     fprintf(stderr, "    -R, --regions-file <file>         restrict to regions listed in a file\n");
     fprintf(stderr, "    -s, --samples <list>              list of samples to include\n");
@@ -700,7 +203,6 @@
     args->argc   = argc; args->argv = argv;
     int regions_is_file = 0, targets_is_file = 0;
 
-<<<<<<< HEAD
     static struct option loptions[] =
     {
         {"help",0,0,'h'},
@@ -708,6 +210,7 @@
         {"include",1,0,'i'},
         {"exclude",1,0,'e'},
         {"format",1,0,'f'},
+        {"output-file",1,0,'o'},
         {"regions",1,0,'r'},
         {"regions-file",1,0,'R'},
         {"targets",1,0,'t'},
@@ -720,37 +223,11 @@
         {"vcf-list",1,0,'v'},
         {0,0,0,0}
     };
-    while ((c = getopt_long(argc, argv, "hlr:R:f:a:s:S:Ht:T:c:v:i:e:",loptions,NULL)) >= 0) {
+	while ((c = getopt_long(argc, argv, "hlr:R:f:a:s:S:Ht:T:c:v:i:e:o:",loptions,NULL)) >= 0) {
         switch (c) {
-            case 'f': args->format = strdup(optarg); break;
-            case 'H': args->print_header = 1; break;
-=======
-	static struct option loptions[] = 
-	{
-		{"help",0,0,'h'},
-		{"list-samples",0,0,'l'},
-		{"include",1,0,'i'},
-		{"exclude",1,0,'e'},
-		{"format",1,0,'f'},
-        {"output-file",1,0,'o'},
-		{"regions",1,0,'r'},
-		{"regions-file",1,0,'R'},
-		{"targets",1,0,'t'},
-		{"targets-file",1,0,'T'},
-		{"annots",1,0,'a'},
-		{"samples",1,0,'s'},
-		{"samples-file",1,0,'S'},
-		{"print-header",0,0,'H'},
-		{"collapse",1,0,'c'},
-		{"vcf-list",1,0,'v'},
-		{0,0,0,0}
-	};
-	while ((c = getopt_long(argc, argv, "hlr:R:f:a:s:S:Ht:T:c:v:i:e:o:",loptions,NULL)) >= 0) {
-		switch (c) {
             case 'o': args->fn_out = optarg; break;
 			case 'f': args->format_str = strdup(optarg); break;
-			case 'H': args->print_header = 1; break;
->>>>>>> 8d24d8ff
+            case 'H': args->print_header = 1; break;
             case 'v': args->vcf_list = optarg; break;
             case 'c':
                 if ( !strcmp(optarg,"snps") ) collapse |= COLLAPSE_SNPS;
@@ -879,14 +356,8 @@
     fclose(args->out);
     destroy_list(fnames, nfiles);
     destroy_list(prev_samples, prev_nsamples);
-<<<<<<< HEAD
-    free(args->format);
+    free(args->format_str);
     free(args);
     return 0;
-=======
-    free(args->format_str);
-	free(args);
-	return 0;
->>>>>>> 8d24d8ff
-}
-
+}
+
