--- conflicted
+++ resolved
@@ -500,11 +500,7 @@
         {"targets-file",1,0,'T'},
         {0,0,0,0}
     };
-<<<<<<< HEAD
-    while ((c = getopt_long(argc, argv, "h?o:O:r:R:li:e:vV",loptions,NULL)) >= 0)
-=======
-    while ((c = getopt_long(argc, argv, "h?o:O:r:R:t:T:li:e:v",loptions,NULL)) >= 0)
->>>>>>> 6baab20d
+    while ((c = getopt_long(argc, argv, "h?o:O:r:R:t:T:li:e:vV",loptions,NULL)) >= 0)
     {
         switch (c) {
             case 'V': version_only = 1; break;
