--- conflicted
+++ resolved
@@ -36,16 +36,11 @@
 TABIX  = $(HTSDIR)/tabix
 
 CC       = gcc
-<<<<<<< HEAD
 CPPFLAGS =
 CFLAGS   = -g -Wall -Wc++-compat -O2
 LDFLAGS  =
 LIBS     =
 
-=======
-CFLAGS   = -g -Wall -Wc++-compat -O2 -DPLUGINPATH=\"$(pluginpath)\"
-DFLAGS   =
->>>>>>> bea7d08f
 OBJS     = main.o vcfindex.o tabix.o \
            vcfstats.o vcfisec.o vcfmerge.o vcfquery.o vcffilter.o filter.o vcfsom.o \
            vcfnorm.o vcfgtcheck.o vcfview.o vcfannotate.o vcfroh.o vcfconcat.o \
@@ -53,7 +48,7 @@
            vcfcnv.o HMM.o vcfplugin.o consensus.o ploidy.o version.o \
            ccall.o em.o prob1.o kmin.o # the original samtools calling
 
-EXTRA_CPPFLAGS = -I. -I$(HTSDIR)
+EXTRA_CPPFLAGS = -I. -I$(HTSDIR) -DPLUGINPATH=\"$(pluginpath)\"
 GSL_LIBS       =
 
 # The polysomy command is not compiled by default because it brings dependency
@@ -65,13 +60,13 @@
     GSL_LIBS = -lgsl -lcblas
 endif
 
-prefix        = /usr/local
-exec_prefix   = $(prefix)
-bindir        = $(exec_prefix)/bin
-libdir        = $(exec_prefix)/lib
-libexecdir    = $(exec_prefix)/libexec
-mandir        = $(prefix)/share/man
-man1dir       = $(mandir)/man1
+prefix      = /usr/local
+exec_prefix = $(prefix)
+bindir      = $(exec_prefix)/bin
+libdir      = $(exec_prefix)/lib
+libexecdir  = $(exec_prefix)/libexec
+mandir      = $(prefix)/share/man
+man1dir     = $(mandir)/man1
 
 plugindir   = $(libexecdir)/bcftools
 pluginpath  = $(plugindir)
