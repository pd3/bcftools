/*  filter.c -- filter expressions.

    Copyright (C) 2013-2014 Genome Research Ltd.

    Author: Petr Danecek <pd3@sanger.ac.uk>

Permission is hereby granted, free of charge, to any person obtaining a copy
of this software and associated documentation files (the "Software"), to deal
in the Software without restriction, including without limitation the rights
to use, copy, modify, merge, publish, distribute, sublicense, and/or sell
copies of the Software, and to permit persons to whom the Software is
furnished to do so, subject to the following conditions:

The above copyright notice and this permission notice shall be included in
all copies or substantial portions of the Software.

THE SOFTWARE IS PROVIDED "AS IS", WITHOUT WARRANTY OF ANY KIND, EXPRESS OR
IMPLIED, INCLUDING BUT NOT LIMITED TO THE WARRANTIES OF MERCHANTABILITY,
FITNESS FOR A PARTICULAR PURPOSE AND NONINFRINGEMENT. IN NO EVENT SHALL THE
AUTHORS OR COPYRIGHT HOLDERS BE LIABLE FOR ANY CLAIM, DAMAGES OR OTHER
LIABILITY, WHETHER IN AN ACTION OF CONTRACT, TORT OR OTHERWISE, ARISING FROM,
OUT OF OR IN CONNECTION WITH THE SOFTWARE OR THE USE OR OTHER DEALINGS IN
THE SOFTWARE.  */

#include <ctype.h>
#include <stdlib.h>
#include <errno.h>
#include <math.h>
#include <wordexp.h>
#include <regex.h>
#include <htslib/khash_str2int.h>
#include "filter.h"
#include "bcftools.h"
#include <htslib/hts_defs.h>
#include <htslib/vcfutils.h>

typedef struct _token_t
{
    // read-only values, same for all VCF lines
    int tok_type;       // one of the TOK_* keys below
    char *key;          // set only for string constants, otherwise NULL
    char *tag;          // for debugging and printout only, VCF tag name
    float threshold;    // filtering threshold
    int hdr_id;         // BCF header lookup ID
    int idx;            // 0-based index to VCF vectors, -1: not a vector, -2: any field ([*])
    void (*setter)(filter_t *, bcf1_t *, struct _token_t *);
    int (*comparator)(struct _token_t *, struct _token_t *, int op_type, bcf1_t *);
    void *hash;         // test presence of str value in the hash via comparator
    regex_t *regex;     // precompiled regex for string comparison

    // modified on filter evaluation at each VCF line
    float *values;      // In case str_value is set, values[0] is one sample's string length
    char *str_value;    //  and values[0]*nsamples gives the total length;
    int is_str;
    int pass_site;          // -1 not applicable, 0 fails, >0 pass
    uint8_t *pass_samples;  // status of individual samples
    int nsamples;           // number of samples
    int nvalues, mvalues;   // number of used values, n=0 for missing values, n=1 for scalars
                            // for strings, total length of str_value
}
token_t;

struct _filter_t
{
    bcf_hdr_t *hdr;
    char *str;
    int nfilters;
    token_t *filters, **flt_stack;  // filtering input tokens (in RPN) and evaluation stack
    int32_t *tmpi;
    int max_unpack, mtmpi, nsamples;
};


#define TOK_VAL     0
#define TOK_LFT     1       // (
#define TOK_RGT     2       // )
#define TOK_LE      3       // less or equal
#define TOK_LT      4       // less than
#define TOK_EQ      5       // equal
#define TOK_BT      6       // bigger than
#define TOK_BE      7       // bigger or equal
#define TOK_NE      8       // not equal
#define TOK_OR      9       // |
#define TOK_AND     10      // &
#define TOK_ADD     11      // +
#define TOK_SUB     12      // -
#define TOK_MULT    13      // *
#define TOK_DIV     14      // /
#define TOK_MAX     15
#define TOK_MIN     16
#define TOK_AVG     17
#define TOK_AND_VEC 18      // &&   (operator applied in samples)
#define TOK_OR_VEC  19      // ||   (operator applied in samples)
#define TOK_LIKE    20      //  ~ regular expression
#define TOK_NLIKE   21      // !~ regular expression
#define TOK_SUM     22
#define TOK_ABS     23
#define TOK_LEN     24
#define TOK_FUNC    25

//                      0 1 2 3 4 5 6 7 8 9 10 11 12 13 14 15 16 17 18 19 20 21 22 23 24
//                        ( ) [ < = > ] ! | &  +  -  *  /  M  m  a  A  O  ~  ^  S  .  l
static int op_prec[] = {0,1,1,5,5,5,5,5,5,2,3, 6, 6, 7, 7, 8, 8, 8, 3, 2, 5, 5, 8, 8, 8};
#define TOKEN_STRING "x()[<=>]!|&+-*/MmaAO~^f"

static int filters_next_token(char **str, int *len)
{
    char *tmp = *str;
    while ( *tmp && isspace(*tmp) ) tmp++;
    *str = tmp;
    *len = 0;

    // test for doubles: d.ddde[+-]dd
    if ( isdigit(*str[0]) || *str[0]=='.' )   // strtod would eat +/-
    {
        double HTS_UNUSED v = strtod(*str, &tmp);
        if ( *str!=tmp && (!tmp[0] || !isalnum(tmp[0])) )
        {
            *len = tmp - (*str);
            return TOK_VAL;
        }
        tmp = *str;
    }

    if ( !strncasecmp(tmp,"MAX(",4) ) { (*str) += 3; return TOK_MAX; }
    if ( !strncasecmp(tmp,"MIN(",4) ) { (*str) += 3; return TOK_MIN; }
    if ( !strncasecmp(tmp,"AVG(",4) ) { (*str) += 3; return TOK_AVG; }
    if ( !strncasecmp(tmp,"SUM(",4) ) { (*str) += 3; return TOK_SUM; }
    if ( !strncasecmp(tmp,"ABS(",4) ) { (*str) += 3; return TOK_ABS; }
    if ( !strncasecmp(tmp,"STRLEN(",7) ) { (*str) += 6; return TOK_LEN; }
    if ( !strncasecmp(tmp,"%MAX(",5) ) { (*str) += 4; return TOK_MAX; } // for backward compatibility
    if ( !strncasecmp(tmp,"%MIN(",5) ) { (*str) += 4; return TOK_MIN; } // for backward compatibility
    if ( !strncasecmp(tmp,"%AVG(",5) ) { (*str) += 4; return TOK_AVG; } // for backward compatibility
    if ( !strncasecmp(tmp,"%SUM(",5) ) { (*str) += 4; return TOK_SUM; } // for backward compatibility
    if ( !strncasecmp(tmp,"INFO/",5) ) tmp += 5;
    if ( !strncasecmp(tmp,"FORMAT/",7) ) tmp += 7;
    if ( !strncasecmp(tmp,"FMT/",4) ) tmp += 4;

    if ( tmp[0]=='@' )  // file name
    {
        while ( *tmp && !isspace(*tmp) && *tmp!='=' && *tmp!='!' ) tmp++;
        *len = tmp - (*str);
        return TOK_VAL;
    }

    while ( tmp[0] )
    {
        if ( tmp[0]=='"' ) break;
        if ( tmp[0]=='\'' ) break;
        if ( isspace(tmp[0]) ) break;
        if ( tmp[0]=='<' ) break;
        if ( tmp[0]=='>' ) break;
        if ( tmp[0]=='=' ) break;
        if ( tmp[0]=='!' ) break;
        if ( tmp[0]=='&' ) break;
        if ( tmp[0]=='|' ) break;
        if ( tmp[0]=='(' ) break;
        if ( tmp[0]==')' ) break;
        if ( tmp[0]=='+' ) break;
        // hacky: so that [*] is not split, the tokenizer does not recognise square brackets []
        if ( tmp[0]=='*' && (tmp==*str || tmp[-1]!='[') ) break;
        if ( tmp[0]=='-' ) break;
        if ( tmp[0]=='/' ) break;
        if ( tmp[0]=='~' ) break;
        tmp++;
    }
    if ( tmp > *str )
    {
        *len = tmp - (*str);
        return TOK_VAL;
    }
    if ( tmp[0]=='"' || tmp[0]=='\'' )
    {
        int quote = tmp[0];
        tmp++;
        while ( *tmp && tmp[0]!=quote ) tmp++;
        if ( !*tmp ) return -1;     // missing quotes
        *len = tmp - (*str) + 1;
        return TOK_VAL;
    }
    if ( tmp[0]=='!' )
    {
        if ( tmp[1]=='=' ) { (*str) += 2; return TOK_NE; }
        if ( tmp[1]=='~' ) { (*str) += 2; return TOK_NLIKE; }
    }
    if ( tmp[0]=='<' )
    {
        if ( tmp[1]=='=' ) { (*str) += 2; return TOK_LE; }
        (*str) += 1; return TOK_LT;
    }
    if ( tmp[0]=='>' )
    {
        if ( tmp[1]=='=' ) { (*str) += 2; return TOK_BE; }
        (*str) += 1; return TOK_BT;
    }
    if ( tmp[0]=='=' )
    {
        if ( tmp[1]=='=' ) { (*str) += 2; return TOK_EQ; }
        (*str) += 1; return TOK_EQ;
    }
    if ( tmp[0]=='(' ) { (*str) += 1; return TOK_LFT; }
    if ( tmp[0]==')' ) { (*str) += 1; return TOK_RGT; }
    if ( tmp[0]=='&' && tmp[1]=='&' ) { (*str) += 2; return TOK_AND_VEC; }
    if ( tmp[0]=='|' && tmp[1]=='|' ) { (*str) += 2; return TOK_OR_VEC; }
    if ( tmp[0]=='&' ) { (*str) += 1; return TOK_AND; }
    if ( tmp[0]=='|' ) { (*str) += 1; return TOK_OR; }
    if ( tmp[0]=='+' ) { (*str) += 1; return TOK_ADD; }
    if ( tmp[0]=='-' ) { (*str) += 1; return TOK_SUB; }
    if ( tmp[0]=='*' ) { (*str) += 1; return TOK_MULT; }
    if ( tmp[0]=='/' ) { (*str) += 1; return TOK_DIV; }
    if ( tmp[0]=='~' ) { (*str) += 1; return TOK_LIKE; }

    *len = tmp - (*str);
    return TOK_VAL;
}

static void filters_set_qual(filter_t *flt, bcf1_t *line, token_t *tok)
{
    float *ptr = &line->qual;
    if ( bcf_float_is_missing(*ptr) )
        tok->nvalues = 0;
    else
    {
        tok->values[0] = line->qual;
        tok->nvalues = 1;
    }
}
static void filters_set_type(filter_t *flt, bcf1_t *line, token_t *tok)
{
    tok->values[0] = bcf_get_variant_types(line);
    tok->nvalues = 1;
}
static void filters_set_info(filter_t *flt, bcf1_t *line, token_t *tok)
{
    assert( tok->hdr_id >=0  );
    int i;
    for (i=0; i<line->n_info; i++)
        if ( line->d.info[i].key == tok->hdr_id ) break;

    if ( i==line->n_info )
        tok->nvalues = 0;
    else if ( line->d.info[i].type==BCF_BT_CHAR )
    {
        int n = line->d.info[i].len;
        int m = (int)tok->values[0];
        hts_expand(char,n+1,m,tok->str_value);
        memcpy(tok->str_value,line->d.info[i].vptr,n);
        tok->str_value[n] = 0;
        tok->values[0] = m;
        tok->nvalues   = n;
    }
    else if ( line->d.info[i].type==BCF_BT_FLOAT )
    {
        tok->values[0] = line->d.info[i].v1.f;
        tok->str_value = NULL;
        tok->nvalues   = 1;
    }
    else
    {
        tok->values[0] = line->d.info[i].v1.i;
        tok->str_value = NULL;
        tok->nvalues   = 1;
    }
}
static int filters_cmp_filter(token_t *atok, token_t *btok, int op_type, bcf1_t *line)
{
    int i;
    if ( op_type==TOK_NE )  // AND logic: none of the filters can match
    {
        if ( !line->d.n_flt )
        {
            if ( atok->hdr_id==-1 ) return 0;   // missing value
            return 1; // no filter present, eval to true
        }
        for (i=0; i<line->d.n_flt; i++)
            if ( atok->hdr_id==line->d.flt[i] ) return 0;
        return 1;
    }
    // TOK_EQ with OR logic: at least one of the filters must match
    if ( !line->d.n_flt )
    {
        if ( atok->hdr_id==-1 ) return 1;
        return 0; // no filter present, eval to false
    }
    for (i=0; i<line->d.n_flt; i++)
        if ( atok->hdr_id==line->d.flt[i] ) return 1;
    return 0;
}
static int filters_cmp_id(token_t *atok, token_t *btok, int op_type, bcf1_t *line)
{
    // multiple IDs not supported yet (easy to add though)

    if ( btok->hash )
    {
        token_t *tmp = atok; atok = btok; btok = tmp;
    }
    if ( atok->hash )
    {
        int ret = khash_str2int_has_key(atok->hash, line->d.id);
        if ( op_type==TOK_EQ ) return ret;
        return ret ? 0 : 1;
    }

    if ( op_type==TOK_EQ ) return strcmp(btok->str_value,line->d.id) ? 0 : 1;
    return strcmp(btok->str_value,line->d.id) ? 1 : 0;
}

/**
 *  bcf_get_info_value() - get single INFO value, int or float
 *  @line:      BCF line
 *  @info_id:   tag ID, as returned by bcf_hdr_id2int
 *  @ivec:      0-based index to retrieve, -1 when single value is expected
 *  @vptr:      pointer to memory location of sufficient size to accomodate
 *              info_id's type
 *
 *  The returned value is -1 if tag is not present, 0 if present but
 *  values is missing or ivec is out of range, and 1 on success.
 */
static int bcf_get_info_value(bcf1_t *line, int info_id, int ivec, void *value)
{
    int j;
    for (j=0; j<line->n_info; j++)
        if ( line->d.info[j].key == info_id ) break;
    if ( j==line->n_info ) return -1;

    bcf_info_t *info = &line->d.info[j];
    if ( info->len == 1 )
    {
        if ( info->type==BCF_BT_FLOAT ) *((float*)value) = info->v1.f;
        else if ( info->type==BCF_BT_INT8 || info->type==BCF_BT_INT16 || info->type==BCF_BT_INT32 ) *((int*)value) = info->v1.i;
        return 1;
    }

    if ( ivec<0 ) ivec = 0;

    #define BRANCH(type_t, is_missing, is_vector_end, out_type_t) { \
        type_t *p = (type_t *) info->vptr; \
        for (j=0; j<ivec && j<info->len; j++) \
        { \
            if ( is_vector_end ) return 0; \
        } \
        if ( is_missing ) return 0; \
        *((out_type_t*)value) = p[j]; \
        return 1; \
    }
    switch (info->type) {
        case BCF_BT_INT8:  BRANCH(int8_t,  p[j]==bcf_int8_missing,  p[j]==bcf_int8_vector_end,  int); break;
        case BCF_BT_INT16: BRANCH(int16_t, p[j]==bcf_int16_missing, p[j]==bcf_int16_vector_end, int); break;
        case BCF_BT_INT32: BRANCH(int32_t, p[j]==bcf_int32_missing, p[j]==bcf_int32_vector_end, int); break;
        case BCF_BT_FLOAT: BRANCH(float,   bcf_float_is_missing(p[j]), bcf_float_is_vector_end(p[j]), float); break;
        default: fprintf(stderr,"todo: type %d\n", info->type); exit(1); break;
    }
    #undef BRANCH
    return -1;  // this shouldn't happen
}

static void filters_set_info_int(filter_t *flt, bcf1_t *line, token_t *tok)
{
    if ( tok->idx==-2 )
    {
        int i, n = bcf_get_info_int32(flt->hdr,line,tok->tag,&flt->tmpi,&flt->mtmpi);
        tok->nvalues = n;
        hts_expand(float,n,tok->mvalues,tok->values);
        for (i=0; i<n; i++) tok->values[i] = flt->tmpi[i];
    }
    else
    {
        int32_t value;
        if ( bcf_get_info_value(line,tok->hdr_id,tok->idx,&value) <= 0 )
            tok->nvalues = 0;
        else
        {
            tok->values[0] = value;
            tok->nvalues = 1;
        }
    }
}

static void filters_set_info_float(filter_t *flt, bcf1_t *line, token_t *tok)
{
    if ( tok->idx==-2 )
    {
        tok->nvalues = bcf_get_info_float(flt->hdr,line,tok->tag,&tok->values,&tok->mvalues);
        if ( tok->nvalues<0 ) tok->nvalues = 0;
    }
    else
    {
        float value;
        if ( bcf_get_info_value(line,tok->hdr_id,tok->idx,&value) <= 0 )
            tok->nvalues = 0;
        else
        {
            tok->values[0] = value;
            tok->nvalues = 1;
        }
    }
}

static void filters_set_info_string(filter_t *flt, bcf1_t *line, token_t *tok)
{
    int m = (int)tok->values[0];
    int n = bcf_get_info_string(flt->hdr,line,tok->tag,&tok->str_value,&m);
    if ( n<0 ) { tok->nvalues = 0; return; }
    tok->values[0] = m;     // allocated length

    if ( tok->idx>=0 )
    {
        // get ith field (i=tok->idx)
        int i = 0;
        char *ss = tok->str_value, *se = tok->str_value + n;
        while ( ss<se && i<tok->idx )
        {
            if ( *ss==',' ) i++;
            ss++;
        }
        if ( ss==se || i!=tok->idx ) { tok->nvalues = 0; return; }
        se = ss;
        while ( se-tok->str_value<n && *se!=',' ) se++;
        if ( ss==tok->str_value ) *se = 0;
        else
        {
            memmove(tok->str_value,ss,se-ss);
            tok->str_value[se-ss] = 0;
        }
        tok->nvalues = se-ss;
    }
    else if ( tok->idx==-2 ) tok->nvalues = n;
}

static void filters_set_info_flag(filter_t *flt, bcf1_t *line, token_t *tok)
{
    int j;
    for (j=0; j<line->n_info; j++)
        if ( line->d.info[j].key == tok->hdr_id ) break;
    tok->values[0] = j==line->n_info ? 0 : 1;
    tok->nvalues = 1;
}

static void filters_set_format_int(filter_t *flt, bcf1_t *line, token_t *tok)
{
    int i;
    if ( (tok->nvalues=bcf_get_format_int32(flt->hdr,line,tok->tag,&flt->tmpi,&flt->mtmpi))<0 )
        tok->nvalues = 0;
    else
    {
        int is_missing = 1;
        hts_expand(float,tok->nvalues,tok->mvalues,tok->values);
        for (i=0; i<tok->nvalues; i++)
        {
            if ( flt->tmpi[i]==bcf_int32_missing || flt->tmpi[i]==bcf_int32_vector_end )
                bcf_float_set_missing(tok->values[i]);
            else
            {
                tok->values[i] = flt->tmpi[i];
                is_missing = 0;
            }
        }
        if ( is_missing ) tok->nvalues = 0;
        else if ( tok->idx >= 0 )
        {
            int nsmpl = bcf_hdr_nsamples(flt->hdr);
            int nvals = tok->nvalues / nsmpl;
            if ( tok->idx >= nvals )
                tok->nvalues = 0;  // the index is too big
            else
            {
                for (i=0; i<nsmpl; i++)
                    tok->values[i] = tok->values[i*nvals+tok->idx];
                tok->nvalues = nsmpl;
            }
        }
    }
    tok->nsamples = tok->nvalues;
}
static void filters_set_format_float(filter_t *flt, bcf1_t *line, token_t *tok)
{
    if ( (tok->nvalues=bcf_get_format_float(flt->hdr,line,tok->tag,&tok->values,&tok->mvalues))<=0 )
        tok->nvalues = tok->nsamples = 0;   // missing values
    else if ( tok->idx >= 0 )
    {
        int i, nsmpl, nvals;
        nsmpl = bcf_hdr_nsamples(flt->hdr);
        nvals = tok->nvalues / nsmpl;
        if ( tok->idx >= nvals )
            tok->nsamples = tok->nvalues = 0;  // the index is too big
        else
        {
            for (i=0; i<nsmpl; i++)
                tok->values[i] = tok->values[i*nvals+tok->idx];
            tok->nsamples = tok->nvalues = nsmpl;
        }
    }
}
static void filters_set_format_string(filter_t *flt, bcf1_t *line, token_t *tok)
{
    int ndim = tok->nsamples * (int)tok->values[0];
    int ret = bcf_get_format_char(flt->hdr,line,tok->tag,&tok->str_value,&ndim);

    int nsmpl = bcf_hdr_nsamples(flt->hdr);
    ndim /= nsmpl;
    tok->values[0] = ndim;

    if ( ret<=0 )
    {
        tok->nvalues = 0;
        return;
    }

    if ( tok->idx < 0 ) // scalar
    {
        tok->nvalues = tok->nsamples = nsmpl;
        return;
    }

    // vector
    int i;
    for (i=0; i<nsmpl; i++)
    {
        char *ss = tok->str_value + i*ndim;
        int is = 0, ivec = 0;
        while ( ivec<tok->idx && is<ndim && ss[is] )
        {
            if ( ss[is]==',' ) ivec++;
            is++;
        }
        if ( ivec!=tok->idx || is==ndim || !ss[is] )
        {
            ss[0] = '.';
            ss[1] = 0;
            continue;
        }
        int ie = is;
        while ( ie<ndim && ss[ie] && ss[ie]!=',' ) ie++;
        if ( is ) memmove(ss,&ss[is],ie-is);
        if ( ndim-(ie-is) ) memset(ss+ie-is,0,ndim-(ie-is));
    }
    if ( !ndim )
    {
        tok->nvalues = 0;
        return;
    }
    tok->nvalues  = ret;
    tok->nsamples = nsmpl;
}
static void filters_set_genotype_string(filter_t *flt, bcf1_t *line, token_t *tok)
{
    bcf_fmt_t *fmt = bcf_get_fmt(flt->hdr, line, "GT");
    if ( !fmt )
    {
        tok->nvalues = tok->nsamples = 0;
        return;
    }
    int i, blen = 3, nsmpl = bcf_hdr_nsamples(flt->hdr);
    kstring_t str; str.s = tok->str_value; str.m = tok->values[0] * nsmpl; str.l = 0;
    for (i=0; i<nsmpl; i++)
    {
        int plen = str.l;
        bcf_format_gt(fmt, i, &str);
        assert( str.l - plen <= blen ); // increase blen if this fails
        plen = str.l - plen;
        while ( plen<blen )
        {
            kputc_(0, &str);
            plen++;
        }
    }
    tok->nvalues = str.l;
    tok->nsamples = nsmpl;
    tok->values[0] = blen;
    tok->str_value = str.s;
}
static void filters_set_ref_string(filter_t *flt, bcf1_t *line, token_t *tok)
{
    kstring_t str; str.s = tok->str_value; str.m = tok->values[0]; str.l = 0;
    kputs(line->d.allele[0], &str);
    tok->nvalues = str.l;
    tok->values[0] = str.m;
    tok->str_value = str.s;
}
static void filters_set_alt_string(filter_t *flt, bcf1_t *line, token_t *tok)
{
    kstring_t str; str.s = tok->str_value; str.m = tok->values[0]; str.l = 0;
    if ( tok->idx>=0 )
    {
        if ( line->n_allele >= tok->idx )
            kputs(line->d.allele[tok->idx], &str);
        else
            kputc('.', &str);
    }
    else
    {
        kputs(line->d.allele[1], &str);
        int i;
        for (i=2; i<line->n_allele; i++)
        {
            kputc(',', &str);
            kputs(line->d.allele[i], &str);
        }
    }
    tok->nvalues = str.l;
    tok->values[0] = str.m;
    tok->str_value = str.s;
}
static void filters_set_nalt(filter_t *flt, bcf1_t *line, token_t *tok)
{
    tok->nvalues = 1;
    tok->values[0] = line->n_allele - 1;
}
static void filters_set_ac(filter_t *flt, bcf1_t *line, token_t *tok)
{
    hts_expand(int32_t, line->n_allele, flt->mtmpi, flt->tmpi);
    if ( !bcf_calc_ac(flt->hdr, line, flt->tmpi, BCF_UN_INFO|BCF_UN_FMT) )
    {
        tok->nvalues = 0;
        return;
    }
    int i, an = flt->tmpi[0];
    for (i=1; i<line->n_allele; i++) an += flt->tmpi[i];
    if ( !an )
    {
        tok->nvalues = 0;
        return;
    }
    flt->tmpi[0] = an;  // for filters_set_[mac|af|maf]
    if ( tok->idx>=0 )
    {
        tok->nvalues = 1;
        tok->values[0] = flt->tmpi[tok->idx+1];
    }
    else
    {
        hts_expand(float,line->n_allele,tok->mvalues,tok->values);
        for (i=1; i<line->n_allele; i++)
            tok->values[i-1] = flt->tmpi[i];
        tok->nvalues = line->n_allele - 1;
    }
}
static void filters_set_mac(filter_t *flt, bcf1_t *line, token_t *tok)
{
    filters_set_ac(flt,line,tok);
    if ( !tok->nvalues ) return;
    int i, an = flt->tmpi[0];
    for (i=0; i<tok->nvalues; i++)
        if ( tok->values[i] > an*0.5 ) tok->values[i] = an - tok->values[i];
}
static void filters_set_af(filter_t *flt, bcf1_t *line, token_t *tok)
{
    filters_set_ac(flt,line,tok);
    if ( !tok->nvalues ) return;
    int i, an = flt->tmpi[0];
    for (i=0; i<tok->nvalues; i++)
        tok->values[i] /= (float)an;
}
static void filters_set_maf(filter_t *flt, bcf1_t *line, token_t *tok)
{
    filters_set_ac(flt,line,tok);
    if ( !tok->nvalues ) return;
    int i, an = flt->tmpi[0];
    for (i=0; i<tok->nvalues; i++)
    {
        tok->values[i] /= (float)an;
        if ( tok->values[i] > 0.5 ) tok->values[i] = 1 - tok->values[i];
    }
}

static void set_max(filter_t *flt, bcf1_t *line, token_t *tok)
{
    float val = -HUGE_VAL;
    int i;
    for (i=0; i<tok->nvalues; i++)
    {
        if ( !bcf_float_is_missing(tok->values[i]) && val < tok->values[i] ) val = tok->values[i];
    }
    tok->values[0] = val;
    tok->nvalues   = 1;
    tok->nsamples  = 0;
}
static void set_min(filter_t *flt, bcf1_t *line, token_t *tok)
{
    float val = HUGE_VAL;
    int i;
    for (i=0; i<tok->nvalues; i++)
        if ( !bcf_float_is_missing(tok->values[i]) && val > tok->values[i] ) val = tok->values[i];
    tok->values[0] = val;
    tok->nvalues   = 1;
    tok->nsamples  = 0;
}
static void set_avg(filter_t *flt, bcf1_t *line, token_t *tok)
{
    float val = 0;
    int i, n = 0;
    for (i=0; i<tok->nvalues; i++)
        if ( !bcf_float_is_missing(tok->values[i]) ) { val += tok->values[i]; n++; }
    tok->values[0] = n ? val / n : 0;
    tok->nvalues   = 1;
    tok->nsamples  = 0;
}
static void set_sum(filter_t *flt, bcf1_t *line, token_t *tok) 
{ 
    float val = 0;
    int i, n = 0;
    for (i=0; i<tok->nvalues; i++) 
        if ( !bcf_float_is_missing(tok->values[i]) ) { val += tok->values[i]; n++; }
    tok->values[0] = val;
    tok->nvalues   = 1;
    tok->nsamples  = 0;
}
static void set_abs(filter_t *flt, bcf1_t *line, token_t *tok) 
{ 
    if ( tok->is_str ) error("ABS() can be applied only on numeric values\n");
    int i;
    for (i=0; i<tok->nvalues; i++) 
        tok->values[i] = fabs(tok->values[i]);
}
static void set_strlen(filter_t *flt, bcf1_t *line, token_t *tok) 
{ 
    tok->is_str = 0;
    if ( !tok->nvalues ) return;
    if ( tok->idx==-2 )
    {
        int i = 0;
        char *ss = tok->str_value;
        while ( *ss )
        {
            char *se = ss;
            while ( *se && *se!=',' ) se++;
            if ( !*se ) tok->values[i] = strlen(ss);
            else
            {
                *se = 0;
                tok->values[i] = strlen(ss);
                *se = ',';
            }
            ss = *se ? se + 1 : se;
            i++;
        }
        tok->nvalues = i;
    }
    else
    {
        tok->values[0] = strlen(tok->str_value);
        tok->nvalues = 1;
    }
}
#define VECTOR_ARITHMETICS(atok,btok,AOP) \
{ \
    int i, has_values = 0; \
    if ( !(atok)->nvalues || !(btok)->nvalues ) /* missing values */ \
    { \
        (atok)->nvalues = 0; (atok)->nsamples = 0; \
    } \
    else \
    { \
        if ( ((atok)->nsamples && (btok)->nsamples) || (!(atok)->nsamples && !(btok)->nsamples)) \
        { \
            for (i=0; i<(atok)->nvalues; i++) \
            { \
                if ( bcf_float_is_missing((atok)->values[i]) ) continue; \
                if ( bcf_float_is_missing((btok)->values[i]) ) { bcf_float_set_missing((atok)->values[i]); continue; } \
                has_values = 1; \
                (atok)->values[i] = (atok)->values[i] AOP (btok)->values[i]; \
            } \
        } \
        else if ( (btok)->nsamples ) \
        { \
            hts_expand(float,(btok)->nvalues,(atok)->mvalues,(atok)->values); \
            for (i=0; i<(btok)->nvalues; i++) \
            { \
                if ( bcf_float_is_missing((atok)->values[0]) || bcf_float_is_missing((btok)->values[i]) ) \
                { \
                    bcf_float_set_missing((atok)->values[i]); \
                    continue; \
                } \
                has_values = 1; \
                (atok)->values[i] = (atok)->values[0] AOP (btok)->values[i]; \
            } \
            (atok)->nvalues  = (btok)->nvalues; \
            (atok)->nsamples = (btok)->nsamples; \
        } \
        else if ( (atok)->nsamples ) \
        { \
            for (i=0; i<(atok)->nvalues; i++) \
            { \
                if ( bcf_float_is_missing((atok)->values[i]) || bcf_float_is_missing((btok)->values[0]) ) \
                { \
                    bcf_float_set_missing((atok)->values[i]); \
                    continue; \
                } \
                has_values = 1; \
                (atok)->values[i] = (atok)->values[i] AOP (btok)->values[0]; \
            } \
        } \
    } \
    if ( !has_values ) { (atok)->nvalues = 0; (atok)->nsamples = 0; } \
}

static int vector_logic_and(token_t *atok, token_t *btok)
{
    // We are comparing either two scalars (result of INFO tag vs a threshold), two vectors (two FORMAT fields),
    // or a vector and a scalar (FORMAT field vs threshold)
    int i, pass_site = 0;
    if ( !atok->nvalues || !btok->nvalues )
    {
        atok->nvalues = atok->nsamples = 0;
        return 0;
    }
    if ( !atok->nsamples && !btok->nsamples ) return atok->pass_site && btok->pass_site;
    if ( atok->nsamples && btok->nsamples )
    {
        for (i=0; i<atok->nsamples; i++)
        {
            atok->pass_samples[i] = atok->pass_samples[i] && btok->pass_samples[i];
            if ( !pass_site && atok->pass_samples[i] ) pass_site = 1;
        }
        return pass_site;
    }
    if ( btok->nsamples )
    {
        for (i=0; i<btok->nsamples; i++)
        {
            atok->pass_samples[i] = atok->pass_site && btok->pass_samples[i];
            if ( !pass_site && atok->pass_samples[i] ) pass_site = 1;
        }
        atok->nsamples = btok->nsamples;
        return pass_site;
    }
    /* atok->nsamples!=0 */
    for (i=0; i<atok->nvalues; i++)
    {
        atok->pass_samples[i] = atok->pass_samples[i] && btok->pass_site;
        if ( !pass_site && atok->pass_samples[i] ) pass_site = 1;
    }
    return pass_site;
}
static int vector_logic_or(token_t *atok, token_t *btok, int or_type)
{
    int i, pass_site = 0;
    if ( !atok->nvalues && !btok->nvalues )   // missing sites in both
    {
        atok->nvalues = atok->nsamples = 0;
        return 0;
    }
    if ( !atok->nvalues ) // missing value in a
    {
        for (i=0; i<btok->nsamples; i++)
            atok->pass_samples[i] = btok->pass_samples[i];
        atok->nsamples = btok->nsamples;
        return btok->pass_site;
    }
    if ( !btok->nvalues ) // missing value in b
        return atok->pass_site;

    if ( !atok->nsamples && !btok->nsamples ) return atok->pass_site || btok->pass_site;
    if ( !atok->nsamples )
    {
        if ( or_type==TOK_OR )
        {
            for (i=0; i<btok->nsamples; i++)
            {
                atok->pass_samples[i] = btok->pass_samples[i];
                if ( atok->pass_site || atok->pass_samples[i] ) pass_site = 1;
            }
        }
        else
        {
            for (i=0; i<btok->nsamples; i++)
            {
                atok->pass_samples[i] = atok->pass_site || btok->pass_samples[i];
                if ( atok->pass_samples[i] ) pass_site = 1;
            }
        }
        atok->nsamples = btok->nsamples;
        return pass_site;
    }
    if ( !btok->nsamples )  // vector vs site
    {
        if ( or_type==TOK_OR )
        {
            for (i=0; i<atok->nsamples; i++)
                if ( btok->pass_site || atok->pass_samples[i] ) pass_site = 1;
        }
        else
        {
            for (i=0; i<atok->nsamples; i++)
            {
                atok->pass_samples[i] = atok->pass_samples[i] || btok->pass_site;
                if ( atok->pass_samples[i] ) pass_site = 1;
            }
        }
        return pass_site;
    }
    for (i=0; i<atok->nsamples; i++)
    {
        atok->pass_samples[i] = atok->pass_samples[i] || btok->pass_samples[i];
        if ( !pass_site && atok->pass_samples[i] ) pass_site = 1;
    }
    return pass_site;
}

#define CMP_VECTORS(atok,btok,CMP_OP,ret) \
{ \
    int i, j, has_values = 0, pass_site = 0; \
    if ( !(atok)->nvalues || !(btok)->nvalues ) { (atok)->nvalues = 0; (atok)->nsamples = 0; (ret) = 0; } \
    else \
    { \
        if ( (atok)->nsamples && (btok)->nsamples ) \
        { \
            for (i=0; i<(atok)->nsamples; i++) \
            { \
                if ( bcf_float_is_missing((atok)->values[i]) ) { (atok)->pass_samples[i] = 0; continue; } \
                if ( bcf_float_is_missing((btok)->values[i]) ) { (atok)->pass_samples[i] = 0; continue; } \
                has_values = 1; \
                if ( (atok)->values[i] CMP_OP (btok)->values[i] ) { (atok)->pass_samples[i] = 1; pass_site = 1; } \
                else (atok)->pass_samples[i] = 0; \
            } \
            if ( !has_values ) (atok)->nvalues = 0; \
        } \
        else if ( (atok)->nsamples ) \
        { \
            if ( bcf_float_is_missing((btok)->values[0]) ) { (atok)->nvalues = 0; (atok)->nsamples = 0; (ret) = 0; } \
            else \
            { \
                for (i=0; i<(atok)->nsamples; i++) \
                { \
                    if ( bcf_float_is_missing((atok)->values[i]) ) { (atok)->pass_samples[i] = 0; continue; } \
                    has_values = 1; \
                    if ( (atok)->values[i] CMP_OP (btok)->values[0] ) { (atok)->pass_samples[i] = 1; pass_site = 1; } \
                    else (atok)->pass_samples[i] = 0; \
                } \
            } \
            if ( !has_values ) (atok)->nvalues = 0; \
        } \
        else if ( (btok)->nsamples ) \
        { \
            if ( bcf_float_is_missing((atok)->values[0]) ) { (atok)->nvalues = 0; (atok)->nsamples = 0; (ret) = 0; } \
            else \
            { \
                for (i=0; i<(btok)->nsamples; i++) \
                { \
                    if ( bcf_float_is_missing((btok)->values[i]) ) { (atok)->pass_samples[i] = 0; continue; } \
                    has_values = 1; \
                    if ( (atok)->values[0] CMP_OP (btok)->values[i] ) { (atok)->pass_samples[i] = 1; pass_site = 1; } \
                    else (atok)->pass_samples[i] = 0; \
                } \
                (atok)->nvalues  = (btok)->nvalues; \
                (atok)->nsamples = (btok)->nsamples; \
            } \
            if ( !has_values ) (atok)->nvalues = 0; \
        } \
        else if ( (atok)->idx==-2 || (btok)->idx==-2 ) \
        { \
            /* any field can match: [*] */ \
            for (i=0; i<(atok)->nvalues; i++) \
            { \
                for (j=0; j<(btok)->nvalues; j++) \
                    if ( (atok)->values[i] CMP_OP (btok)->values[j] ) { pass_site = 1; i = (atok)->nvalues; break; } \
            } \
        } \
        else \
        { \
            if ( bcf_float_is_missing((atok)->values[0]) || bcf_float_is_missing((btok)->values[0]) ) \
            { \
                (atok)->nvalues = 0; (atok)->nsamples = 0; (ret) = 0; \
            } \
            else if ( (atok)->values[0] CMP_OP (btok)->values[0] ) { pass_site = 1; } \
        } \
        /*fprintf(stderr,"pass=%d\n", pass_site);*/ \
        (ret) = pass_site; \
    } \
}
static int cmp_vector_strings(token_t *atok, token_t *btok, int logic)    // logic: TOK_EQ or TOK_NE
{
    if ( !atok->nvalues ) { return 0; }
    if ( !btok->nvalues ) { atok->nvalues = 0; return 0; }
    int i, pass_site = 0;
    if ( atok->nsamples && atok->nsamples==btok->nsamples )
    {
        for (i=0; i<atok->nsamples; i++)
        {
            char *astr = atok->str_value + i*(int)atok->values[0];
            char *bstr = btok->str_value + i*(int)btok->values[0];
            char *aend = astr + (int)atok->values[0], *a = astr;
            while ( a<aend && *a ) a++;
            char *bend = bstr + (int)btok->values[0], *b = bstr;
            while ( b<bend && *b ) b++;
            if ( a-astr != b-bstr ) atok->pass_samples[i] = 0;
            else atok->pass_samples[i] = strncmp(astr,bstr,a-astr)==0 ? 1 : 0;
            if ( logic!=TOK_EQ ) pass_site = pass_site ? 0 : 1;
            if ( !pass_site && atok->pass_samples[i] ) pass_site = 1;
        }
        if ( !atok->nsamples ) atok->nsamples = btok->nsamples;
    }
    else if ( !atok->nsamples && !btok->nsamples )
    {
        if ( atok->idx==-2 || btok->idx==-2 )
        {
            // any field can match: [*]
            if ( atok->idx==-2 && btok->idx==-2 )
                error("fixme: Expected at least one scalar value [%s %s %s]\n", atok->tag ? atok->tag : btok->tag, atok->str_value,btok->str_value);
            token_t *xtok, *ytok;   // xtok is scalar, ytok array
            if ( btok->idx==-2 ) { xtok = atok; ytok = btok; }
            else { xtok = btok; ytok = atok; }
            char *xstr = xtok->str_value, *xend = xstr + xtok->nvalues;
            char *ystr = ytok->str_value, *yend = ystr + ytok->nvalues, *y = ystr;
            while ( y<=yend )
            {
                if ( y==yend || *y==',' )
                {
                    if ( y-ystr==xend-xstr && !strncmp(xstr,ystr,xend-xstr) )
                    {
                        pass_site = 1;
                        break;
                    }
                    ystr = y+1;
                }
                y++;
            }
        }
        else
            pass_site = strcmp(atok->str_value,btok->str_value) ? 0 : 1;
        if ( logic!=TOK_EQ ) pass_site = pass_site ? 0 : 1;
    }
    else
    {
        token_t *xtok, *ytok;
        if ( !atok->nsamples ) { xtok = atok; ytok = btok; }
        else { xtok = btok; ytok = atok; }
        char *xstr = xtok->str_value;
        char *xend = xstr + (int)xtok->values[0], *x = xstr;
        while ( x<xend && *x ) x++;
        for (i=0; i<ytok->nsamples; i++)
        {
            char *ystr = ytok->str_value + i*(int)ytok->values[0];
            char *yend = ystr + (int)ytok->values[0], *y = ystr;
            while ( y<yend && *y ) y++;
            if ( x-xstr != y-ystr ) atok->pass_samples[i] = 0;
            else atok->pass_samples[i] = strncmp(xstr,ystr,x-xstr)==0 ? 1 : 0;
            if ( logic!=TOK_EQ ) pass_site = pass_site ? 0 : 1;
            if ( !pass_site && atok->pass_samples[i] ) pass_site = 1;
        }
        if ( !atok->nsamples )
            atok->nvalues = atok->nsamples = btok->nsamples; // is it a bug? not sure if atok->nvalues should be set
    }
    return pass_site;
}
static int regex_vector_strings(token_t *atok, token_t *btok)
{
    int ret = regexec(btok->regex, atok->str_value, 0,NULL,0);
    return ret==0 ? 1 : 0;
}

static int filters_init1(filter_t *filter, char *str, int len, token_t *tok)
{
    tok->tok_type  = TOK_VAL;
    tok->hdr_id    = -1;
    tok->pass_site = -1;
    tok->idx       = -1;

    // is this a string constant?
    if ( str[0]=='"' || str[0]=='\'' )
    {
        int quote = str[0];
        if ( str[len-1] != quote ) error("TODO: [%s]\n", filter->str);
        tok->key = (char*) calloc(len-1,sizeof(char));
        hts_expand(float,1,tok->mvalues,tok->values);
        tok->values[0] = len-2;
        memcpy(tok->key,str+1,len-2);
        tok->key[len-2] = 0;
        tok->is_str = 1;
        tok->nvalues = len-2;
        return 0;
    }

    // is it a file?
    if ( str[0]=='@' )
    {
        tok->tag = (char*) calloc(len+1,sizeof(char));
        memcpy(tok->tag,str,len);
        tok->tag[len] = 0;
        wordexp_t wexp;
        wordexp(tok->tag+1, &wexp, 0);
        if ( !wexp.we_wordc ) error("No such file: %s\n", tok->tag+1);
        int i, n;
        char **list = hts_readlist(wexp.we_wordv[0], 1, &n);
        if ( !list ) error("Could not read: %s\n", wexp.we_wordv[0]);
        wordfree(&wexp);
        tok->hash = khash_str2int_init();
        for (i=0; i<n; i++)
        {
            char *se = list[i];
            while ( *se && !isspace(*se) ) se++;
            *se = 0;
            if ( !khash_str2int_has_key(tok->hash,list[i]) )
                khash_str2int_inc(tok->hash,list[i]);
            else
                free(list[i]);
        }
        free(list);
        return 0;
    }

    int is_fmt = -1;
    if ( !strncasecmp(str,"FMT/",4) ) { str += 4; len -= 4; is_fmt = 1; }
    else if ( !strncasecmp(str,"FORMAT/",7) ) { str += 7; len -= 7; is_fmt = 1; }
    else
    {
        if ( !strncasecmp(str,"INFO/",5) ) { is_fmt = 0; str += 5; len -= 5; }
        else if ( !strncasecmp(str,"QUAL",len) || !strncmp(str,"%QUAL",len) /* for backward compatibility */ )
        {
            tok->setter = filters_set_qual;
            tok->tag = strdup("QUAL");
            return 0;
        }
        else if ( !strncasecmp(str,"TYPE",len) || !strncmp(str,"%TYPE",len) /* for backward compatibility */ )
        {
            tok->setter = filters_set_type;
            tok->tag = strdup("TYPE");
            return 0;
        }
        else if ( !strncasecmp(str,"FILTER",len) || !strncmp(str,"%FILTER",len) /* for backward compatibility */ )
        {
            tok->comparator = filters_cmp_filter;
            tok->tag = strdup("FILTER");
            filter->max_unpack |= BCF_UN_FLT;
            return 0;
        }
        else if ( !strncasecmp(str,"ID",len) || !strncasecmp(str,"%ID",len) /* for backward compatibility */ )
        {
            tok->comparator = filters_cmp_id;
            tok->tag = strdup("ID");
            return 0;
        }
        else if ( !strncasecmp(str,"REF",len) )
        {
            tok->setter = &filters_set_ref_string;
            tok->is_str = 1;
            tok->tag = strdup("REF");
            return 0;
        }
        else if ( !strncasecmp(str,"ALT",len) )
        {
            tok->setter = &filters_set_alt_string;
            tok->is_str = 1;
            tok->tag = strdup("ALT");
            return 0;
        }
        else if ( !strncasecmp(str,"N_ALT",len) )
        {
            tok->setter = &filters_set_nalt;
            tok->tag = strdup("N_ALT");
            return 0;
        }
        else if ( !strncasecmp(str,"N_SAMPLES",len) )
        {
            tok->tok_type = TOK_VAL;
            tok->threshold = bcf_hdr_nsamples(filter->hdr);
            return 0;
        }
    }

    // does it have array subscript?
    int is_array = 0;
    kstring_t tmp = {0,0,0};
    kputsn(str, len, &tmp);
    if ( tmp.s[tmp.l-1] == ']' )
    {
        int i;
        for (i=0; i<tmp.l; i++)
            if ( tmp.s[i]=='[' ) { tmp.s[i] = 0; is_array = i+1; break; }
        if ( is_array )
        {
            if ( tmp.s[is_array]=='*' )
                tok->idx = -2;      // tag[*] .. any field
            else
            {
                char *end;
                tok->idx = strtol(tmp.s+is_array, &end, 10);
                if ( *end!=']' ) error("Could not parse the index: %s[%s\n", tmp.s,tmp.s+is_array);
            }
        }
    }
    tok->hdr_id = bcf_hdr_id2int(filter->hdr,BCF_DT_ID,tmp.s);
<<<<<<< HEAD
    if ( tok->hdr_id>=0 )
=======
    if ( is_fmt==-1 )
    {
        if ( tok->hdr_id >=0 )
        {
            if ( bcf_hdr_idinfo_exists(filter->hdr,BCF_HL_INFO,tok->hdr_id) ) is_fmt = 0;
            else if ( bcf_hdr_idinfo_exists(filter->hdr,BCF_HL_FMT,tok->hdr_id) ) is_fmt = 1;
        }
        if ( is_fmt==-1 ) is_fmt = 0;
    }
    if ( is_fmt ) filter->max_unpack |= BCF_UN_FMT;
    if ( tok->hdr_id>=0 ) 
>>>>>>> fc149a8f
    {
        if ( is_fmt && !strcmp("GT",tmp.s) )
        {
            tok->setter = &filters_set_genotype_string; tok->is_str = 1;
        }
        else if ( is_fmt )
        {
            if ( !bcf_hdr_idinfo_exists(filter->hdr,BCF_HL_FMT,tok->hdr_id) )
                error("No such FORMAT field: %s\n", tmp.s);
            if ( bcf_hdr_id2number(filter->hdr,BCF_HL_FMT,tok->hdr_id)!=1 && !is_array )
                error("Error: FORMAT vectors must be subscripted, e.g. %s[0] or %s[*]\n", tmp.s, tmp.s);
            switch ( bcf_hdr_id2type(filter->hdr,BCF_HL_FMT,tok->hdr_id) )
            {
                case BCF_HT_INT:  tok->setter = &filters_set_format_int; break;
                case BCF_HT_REAL: tok->setter = &filters_set_format_float; break;
                case BCF_HT_STR:  tok->setter = &filters_set_format_string; tok->is_str = 1; break;
                default: error("[%s:%d %s] FIXME\n", __FILE__,__LINE__,__FUNCTION__);
            }
        }
        else if ( !bcf_hdr_idinfo_exists(filter->hdr,BCF_HL_INFO,tok->hdr_id) )
            error("No such INFO field: %s\n", tmp.s);
        else
        {
            if ( bcf_hdr_id2type(filter->hdr,BCF_HL_INFO,tok->hdr_id) == BCF_HT_FLAG )
                tok->setter = filters_set_info_flag;
            else
            {
                if ( bcf_hdr_id2type(filter->hdr,BCF_HL_INFO,tok->hdr_id) == BCF_HT_STR ) tok->is_str = 1;
                if ( bcf_hdr_id2number(filter->hdr,BCF_HL_INFO,tok->hdr_id)==1 )
                    tok->setter = filters_set_info;
                else
                {
                    switch ( bcf_hdr_id2type(filter->hdr,BCF_HL_INFO,tok->hdr_id) )
                    {
                        case BCF_HT_INT:  tok->setter = &filters_set_info_int; break;
                        case BCF_HT_REAL: tok->setter = &filters_set_info_float; break;
                        case BCF_HT_STR:  tok->setter = &filters_set_info_string; tok->is_str = 1; break;
                        default: error("[%s:%d %s] FIXME\n", __FILE__,__LINE__,__FUNCTION__);
                    }
                    //tok->idx = -2;
                }
            }
            filter->max_unpack |= BCF_UN_INFO;
        }
        tok->tag = strdup(tmp.s);
        if ( tmp.s ) free(tmp.s);
        return 0;
    }
    else if ( !strcasecmp(tmp.s,"ALT") )
    {
        tok->setter = &filters_set_alt_string;
        tok->is_str = 1;
        tok->tag = strdup(tmp.s);
        free(tmp.s);
        return 0;
    }
    else if ( !strcasecmp(tmp.s,"AC") )
    {
        tok->setter = &filters_set_ac;
        tok->tag = strdup("AC");
        free(tmp.s);
        return 0;
    }
    else if ( !strcasecmp(tmp.s,"MAC") )
    {
        tok->setter = &filters_set_mac;
        tok->tag = strdup("MAC");
        free(tmp.s);
        return 0;
    }
    else if ( !strcasecmp(tmp.s,"AF") )
    {
        tok->setter = &filters_set_af;
        tok->tag = strdup("AF");
        free(tmp.s);
        return 0;
    }
    else if ( !strcasecmp(tmp.s,"MAF") )
    {
        tok->setter = &filters_set_maf;
        tok->tag = strdup("MAF");
        free(tmp.s);
        return 0;
    }

    // is it a value?
    char *end;
    errno = 0;
    tok->threshold = strtod(tmp.s, &end);
    if ( errno!=0 || end!=tmp.s+len ) error("[%s:%d %s] Error: the tag \"INFO/%s\" is not defined in the VCF header\n", __FILE__,__LINE__,__FUNCTION__,tmp.s);

    if ( tmp.s ) free(tmp.s);
    return 0;
}


static void filter_debug_print(token_t *toks, token_t **tok_ptrs, int ntoks)
{
    int i;
    for (i=0; i<ntoks; i++)
    {
        token_t *tok = toks ? &toks[i] : tok_ptrs[i];
        if ( tok->tok_type==TOK_VAL )
        {
            if ( tok->key )
                fprintf(stderr,"%s", tok->key);
            else if ( tok->tag )
                fprintf(stderr,"%s", tok->tag);
            else
                fprintf(stderr,"%e", tok->threshold);
        }
        else
            fprintf(stderr,"%c", TOKEN_STRING[tok->tok_type]);
        if ( tok->setter ) fprintf(stderr,"\t[setter %p]", tok->setter);
        fprintf(stderr,"\n");
    }
}


// Parse filter expression and convert to reverse polish notation. Dijkstra's shunting-yard algorithm
filter_t *filter_init(bcf_hdr_t *hdr, const char *str)
{
    filter_t *filter = (filter_t *) calloc(1,sizeof(filter_t));
    filter->str = strdup(str);
    filter->hdr = hdr;
    filter->max_unpack |= BCF_UN_STR;

    int nops = 0, mops = 0, *ops = NULL;    // operators stack
    int nout = 0, mout = 0;                 // filter tokens, RPN
    token_t *out = NULL;
    char *tmp = filter->str;
    int last_op = -1;
    while ( *tmp )
    {
        int len, ret;
        ret = filters_next_token(&tmp, &len);
        if ( ret==-1 ) error("Missing quotes in: %s\n", str);

        //fprintf(stderr,"token=[%c] .. [%s] %d\n", TOKEN_STRING[ret], tmp, len);
        //int i; for (i=0; i<nops; i++) fprintf(stderr," .%c.", TOKEN_STRING[ops[i]]); fprintf(stderr,"\n");

        if ( ret==TOK_LFT )         // left bracket
        {
            nops++;
            hts_expand(int, nops, mops, ops);
            ops[nops-1] = ret;
        }
        else if ( ret==TOK_RGT )    // right bracket
        {
            while ( nops>0 && ops[nops-1]!=TOK_LFT )
            {
                nout++;
                hts_expand0(token_t, nout, mout, out);
                out[nout-1].tok_type = ops[nops-1];
                nops--;
            }
            if ( nops<=0 ) error("Could not parse: %s\n", str);
            nops--;
        }
        else if ( ret!=TOK_VAL )    // one of the operators
        {
            // detect unary minus: replace -value with -1*(value)
            if ( ret==TOK_SUB && last_op!=TOK_VAL && last_op!=TOK_RGT )
            {
                nout++;
                hts_expand0(token_t, nout, mout, out);
                token_t *tok = &out[nout-1];
                tok->tok_type  = TOK_VAL;
                tok->hdr_id    = -1;
                tok->pass_site = -1;
                tok->threshold = -1.0;
                ret = TOK_MULT;
            }
            else
            {
                while ( nops>0 && op_prec[ret] < op_prec[ops[nops-1]] )
                {
                    nout++;
                    hts_expand0(token_t, nout, mout, out);
                    out[nout-1].tok_type = ops[nops-1];
                    nops--;
                }
            }
            nops++;
            hts_expand(int, nops, mops, ops);
            ops[nops-1] = ret;
        }
        else if ( !len )
        {
            if ( *tmp && !isspace(*tmp) ) error("Could not parse the expression: [%s]\n", str);
            break;     // all tokens read
        }
        else           // annotation name or filtering value
        {
            nout++;
            hts_expand0(token_t, nout, mout, out);
            filters_init1(filter, tmp, len, &out[nout-1]);
            tmp += len;
        }
        last_op = ret;
    }
    while ( nops>0 )
    {
        if ( ops[nops-1]==TOK_LFT || ops[nops-1]==TOK_RGT ) error("Could not parse the expression: [%s]\n", filter->str);
        nout++;
        hts_expand0(token_t, nout, mout, out);
        out[nout-1].tok_type = ops[nops-1];
        nops--;
    }

    // In the special cases of TYPE and FILTER the BCF header IDs are yet unknown. Walk through the
    // list of operators and convert the strings (e.g. "PASS") to BCF ids. The string value token must be
    // just before or after the FILTER token and they must be followed with a comparison operator.
    // At this point we also initialize regex expressions which, in RPN, must preceed the LIKE/NLIKE operator.
    // This code is fragile: improve me.
    int i;
    for (i=0; i<nout; i++)
    {
        if ( out[i].tok_type==TOK_LIKE || out[i].tok_type==TOK_NLIKE )
        {
            int j = i-1;
            if ( !out[j].key )
                error("Could not parse the expression, wrong value for regex operator: %s\n", filter->str);
            out[j].regex = (regex_t *) malloc(sizeof(regex_t));
            if ( regcomp(out[j].regex, out[j].key, REG_ICASE|REG_NOSUB) )
                error("Could not compile the regex expression \"%s\": %s\n", out[j].key,filter->str);
        }
        if ( out[i].tok_type!=TOK_VAL ) continue;
        if ( !out[i].tag ) continue;
        if ( !strcmp(out[i].tag,"TYPE") )
        {
            if ( i+1==nout ) error("Could not parse the expression: %s\n", filter->str);
            int j = i+1;
            if ( out[j].tok_type==TOK_EQ || out[j].tok_type==TOK_NE ) j = i - 1;
            if ( out[j].tok_type!=TOK_VAL || !out[j].key ) error("[%s:%d %s] Could not parse the expression: %s\n",  __FILE__,__LINE__,__FUNCTION__, filter->str);
            if ( !strcasecmp(out[j].key,"snp") || !strcasecmp(out[j].key,"snps") ) { out[j].threshold = VCF_SNP; out[j].is_str = 0; }
            else if ( !strcasecmp(out[j].key,"indel") || !strcasecmp(out[j].key,"indels") ) { out[j].threshold = VCF_INDEL; out[j].is_str = 0; }
            else if ( !strcasecmp(out[j].key,"mnp") || !strcasecmp(out[j].key,"mnps") ) { out[j].threshold = VCF_MNP; out[j].is_str = 0; }
            else if ( !strcasecmp(out[j].key,"other") ) { out[j].threshold = VCF_OTHER; out[j].is_str = 0; }
            else if ( !strcasecmp(out[j].key,"ref") ) { out[j].threshold = VCF_REF; out[j].is_str = 0; }
            else error("The type \"%s\" not recognised: %s\n", out[j].key, filter->str);
            out[j].tag = out[j].key; out[j].key = NULL;
            i = j;
            continue;
        }
        if ( !strcmp(out[i].tag,"FILTER") )
        {
            if ( i+1==nout ) error("Could not parse the expression: %s\n", filter->str);
            int j = i+1;
            if ( out[j].tok_type==TOK_EQ || out[j].tok_type==TOK_NE || out[j].tok_type==TOK_LIKE ) j = i - 1;
            if ( out[j].tok_type!=TOK_VAL || !out[j].key )
                error("[%s:%d %s] Could not parse the expression, an unquoted string value perhaps? %s\n", __FILE__,__LINE__,__FUNCTION__, filter->str);
            if ( strcmp(".",out[j].key) )
            {
                out[j].hdr_id = bcf_hdr_id2int(filter->hdr, BCF_DT_ID, out[j].key);
                if ( !bcf_hdr_idinfo_exists(filter->hdr,BCF_HL_FLT,out[j].hdr_id) )
                    error("The filter \"%s\" not present in the VCF header\n", out[j].key);
            }
            else
                out[j].hdr_id = -1;
            out[j].tag = out[j].key; out[j].key = NULL;
            out[i].hdr_id = out[j].hdr_id;
            i = j;
            continue;
        }
    }
    filter->nsamples = filter->max_unpack&BCF_UN_FMT ? bcf_hdr_nsamples(filter->hdr) : 0;
    for (i=0; i<nout; i++)
    {
        if ( out[i].tok_type==TOK_MAX )      { out[i].setter = set_max; out[i].tok_type = TOK_FUNC; }
        else if ( out[i].tok_type==TOK_MIN ) { out[i].setter = set_min; out[i].tok_type = TOK_FUNC; }
        else if ( out[i].tok_type==TOK_AVG ) { out[i].setter = set_avg; out[i].tok_type = TOK_FUNC; }
        else if ( out[i].tok_type==TOK_SUM ) { out[i].setter = set_sum; out[i].tok_type = TOK_FUNC; }
        else if ( out[i].tok_type==TOK_ABS ) { out[i].setter = set_abs; out[i].tok_type = TOK_FUNC; }
        else if ( out[i].tok_type==TOK_LEN ) { out[i].setter = set_strlen; out[i].tok_type = TOK_FUNC; }
        hts_expand0(float,1,out[i].mvalues,out[i].values);
        if ( filter->nsamples )
        {
            out[i].pass_samples = (uint8_t*)malloc(filter->nsamples);
            int j;
            for (j=0; j<filter->nsamples; j++) out[i].pass_samples[j] = 1;
        }
    }

    if (0) filter_debug_print(out, NULL, nout);

    if ( mops ) free(ops);
    filter->filters   = out;
    filter->nfilters  = nout;
    filter->flt_stack = (token_t **)malloc(sizeof(token_t*)*nout);
    return filter;
}

void filter_destroy(filter_t *filter)
{
    int i;
    for (i=0; i<filter->nfilters; i++)
    {
        //if ( filter->filters[i].key ) free(filter->filters[i].key);
        free(filter->filters[i].str_value);
        free(filter->filters[i].tag);
        free(filter->filters[i].values);
        free(filter->filters[i].pass_samples);
        if (filter->filters[i].hash) khash_str2int_destroy_free(filter->filters[i].hash);
        if (filter->filters[i].regex)
        {
            regfree(filter->filters[i].regex);
            free(filter->filters[i].regex);
        }
    }
    free(filter->filters);
    free(filter->flt_stack);
    free(filter->str);
    free(filter->tmpi);
    free(filter);
}

int filter_test(filter_t *filter, bcf1_t *line, const uint8_t **samples)
{
    bcf_unpack(line, filter->max_unpack);

    int i, nstack = 0;
    for (i=0; i<filter->nfilters; i++)
    {
        filter->filters[i].nsamples  = 0;
        filter->filters[i].nvalues   = 0;
        filter->filters[i].pass_site = -1;

        if ( filter->filters[i].tok_type == TOK_VAL )
        {
            if ( filter->filters[i].setter )    // variable, query the VCF line
                filter->filters[i].setter(filter, line, &filter->filters[i]);
            else if ( filter->filters[i].key )  // string constant
            {
                filter->filters[i].str_value = filter->filters[i].key;
                filter->filters[i].values[0] = filter->filters[i].values[0];
                filter->filters[i].nvalues   = strlen(filter->filters[i].key);
            }
            else    // numeric constant
            {
                filter->filters[i].values[0] = filter->filters[i].threshold;
                filter->filters[i].nvalues   = 1;
            }

            filter->flt_stack[nstack++] = &filter->filters[i];
            continue;
        }
        else if ( filter->filters[i].tok_type == TOK_FUNC ) // all functions take only one argument
        {
            filter->filters[i].setter(filter, line, filter->flt_stack[nstack-1]);
            continue;
        }
        if ( nstack<2 )
            error("Error occurred while processing the filter \"%s\" (1:%d)\n", filter->str,nstack);  // too few values left on the stack

        int is_str  = filter->flt_stack[nstack-1]->is_str + filter->flt_stack[nstack-2]->is_str;

        if ( filter->filters[i].tok_type == TOK_OR || filter->filters[i].tok_type == TOK_OR_VEC )
        {
            if ( filter->flt_stack[nstack-1]->pass_site<0 || filter->flt_stack[nstack-2]->pass_site<0 )
                error("Error occurred while processing the filter \"%s\" (%d %d OR)\n", filter->str,filter->flt_stack[nstack-2]->pass_site,filter->flt_stack[nstack-1]->pass_site);
            filter->flt_stack[nstack-2]->pass_site = vector_logic_or(filter->flt_stack[nstack-2],filter->flt_stack[nstack-1], filter->filters[i].tok_type);
            nstack--;
            continue;
        }
        if ( filter->filters[i].tok_type == TOK_AND || filter->filters[i].tok_type == TOK_AND_VEC )
        {
            if ( filter->flt_stack[nstack-1]->pass_site<0 || filter->flt_stack[nstack-2]->pass_site<0 )
                error("Error occurred while processing the filter \"%s\" (%d %d AND)\n", filter->str,filter->flt_stack[nstack-2]->pass_site,filter->flt_stack[nstack-1]->pass_site);
            filter->flt_stack[nstack-2]->pass_site = vector_logic_and(filter->flt_stack[nstack-2],filter->flt_stack[nstack-1]);
            nstack--;
            continue;
        }

        if ( filter->filters[i].tok_type == TOK_ADD )
        {
            VECTOR_ARITHMETICS(filter->flt_stack[nstack-2],filter->flt_stack[nstack-1],+);
            nstack--;
            continue;
        }
        else if ( filter->filters[i].tok_type == TOK_SUB )
        {
            VECTOR_ARITHMETICS(filter->flt_stack[nstack-2],filter->flt_stack[nstack-1],-);
            nstack--;
            continue;
        }
        else if ( filter->filters[i].tok_type == TOK_MULT )
        {
            VECTOR_ARITHMETICS(filter->flt_stack[nstack-2],filter->flt_stack[nstack-1],*);
            nstack--;
            continue;
        }
        else if ( filter->filters[i].tok_type == TOK_DIV )
        {
            VECTOR_ARITHMETICS(filter->flt_stack[nstack-2],filter->flt_stack[nstack-1],/);
            nstack--;
            continue;
        }

        int is_true = 0;
        if ( !filter->flt_stack[nstack-1]->nvalues || !filter->flt_stack[nstack-2]->nvalues )
        {
            filter->flt_stack[nstack-2]->nvalues = filter->flt_stack[nstack-2]->nsamples = 0;
        }
        else if ( filter->filters[i].tok_type == TOK_EQ )
        {
            if ( filter->flt_stack[nstack-1]->comparator )
                is_true = filter->flt_stack[nstack-1]->comparator(filter->flt_stack[nstack-1],filter->flt_stack[nstack-2],TOK_EQ,line);
            else if ( filter->flt_stack[nstack-2]->comparator )
                is_true = filter->flt_stack[nstack-2]->comparator(filter->flt_stack[nstack-2],filter->flt_stack[nstack-1],TOK_EQ,line);
            else if ( is_str==2 )   // both are strings
                is_true = cmp_vector_strings(filter->flt_stack[nstack-2],filter->flt_stack[nstack-1],TOK_EQ);
            else if ( is_str==1 )
                error("Comparing string to numeric value: %s\n", filter->str);
            else
                CMP_VECTORS(filter->flt_stack[nstack-2],filter->flt_stack[nstack-1],==,is_true);
        }
        else if ( filter->filters[i].tok_type == TOK_NE )
        {
            if ( filter->flt_stack[nstack-1]->comparator )
                is_true = filter->flt_stack[nstack-1]->comparator(filter->flt_stack[nstack-1],filter->flt_stack[nstack-2],TOK_NE,line);
            else if ( filter->flt_stack[nstack-2]->comparator )
                is_true = filter->flt_stack[nstack-2]->comparator(filter->flt_stack[nstack-2],filter->flt_stack[nstack-1],TOK_NE,line);
            else if ( is_str==2 )
                is_true = cmp_vector_strings(filter->flt_stack[nstack-2],filter->flt_stack[nstack-1],TOK_NE);
            else if ( is_str==1 )
                error("Comparing string to numeric value: %s\n", filter->str);
            else
                CMP_VECTORS(filter->flt_stack[nstack-2],filter->flt_stack[nstack-1],!=,is_true);
        }
        else if ( filter->filters[i].tok_type == TOK_LIKE || filter->filters[i].tok_type == TOK_NLIKE )
        {
            if ( is_str==2 )
            {
                is_true = regex_vector_strings(filter->flt_stack[nstack-2],filter->flt_stack[nstack-1]);
                if ( filter->filters[i].tok_type == TOK_NLIKE ) is_true = is_true ? 0 : 1;
            }
            else
                error("The regex operator can be used on strings only: %s\n", filter->str);
        }
        else if ( is_str>0 )
            error("Wrong operator in string comparison: %s [%s,%s]\n", filter->str, filter->flt_stack[nstack-1]->str_value, filter->flt_stack[nstack-2]->str_value);
        else if ( filter->filters[i].tok_type == TOK_LE )
            CMP_VECTORS(filter->flt_stack[nstack-2],filter->flt_stack[nstack-1],<=,is_true)
        else if ( filter->filters[i].tok_type == TOK_LT )
            CMP_VECTORS(filter->flt_stack[nstack-2],filter->flt_stack[nstack-1],<,is_true)
        else if ( filter->filters[i].tok_type == TOK_BT )
            CMP_VECTORS(filter->flt_stack[nstack-2],filter->flt_stack[nstack-1],>,is_true)
        else if ( filter->filters[i].tok_type == TOK_BE )
            CMP_VECTORS(filter->flt_stack[nstack-2],filter->flt_stack[nstack-1],>=,is_true)
        else
            error("FIXME: did not expect this .. tok_type %d = %d\n", i, filter->filters[i].tok_type);

        filter->flt_stack[nstack-2]->pass_site = is_true;
        nstack--;
    }
    if ( nstack>1 ) error("Error occurred while processing the filter \"%s\" (2:%d)\n", filter->str,nstack);    // too few values left on the stack
    if ( samples )
    {
        *samples = filter->max_unpack&BCF_UN_FMT ? filter->flt_stack[0]->pass_samples : NULL;
        if ( *samples && !filter->flt_stack[0]->nsamples )
        {
            for (i=0; i<filter->nsamples; i++)
                filter->flt_stack[0]->pass_samples[i] = filter->flt_stack[0]->pass_site;
        }
    }
    return filter->flt_stack[0]->pass_site;
}
<|MERGE_RESOLUTION|>--- conflicted
+++ resolved
@@ -1180,9 +1180,6 @@
         }
     }
     tok->hdr_id = bcf_hdr_id2int(filter->hdr,BCF_DT_ID,tmp.s);
-<<<<<<< HEAD
-    if ( tok->hdr_id>=0 )
-=======
     if ( is_fmt==-1 )
     {
         if ( tok->hdr_id >=0 )
@@ -1193,8 +1190,7 @@
         if ( is_fmt==-1 ) is_fmt = 0;
     }
     if ( is_fmt ) filter->max_unpack |= BCF_UN_FMT;
-    if ( tok->hdr_id>=0 ) 
->>>>>>> fc149a8f
+    if ( tok->hdr_id>=0 )
     {
         if ( is_fmt && !strcmp("GT",tmp.s) )
         {
@@ -1224,25 +1220,25 @@
             {
                 if ( bcf_hdr_id2type(filter->hdr,BCF_HL_INFO,tok->hdr_id) == BCF_HT_STR ) tok->is_str = 1;
                 if ( bcf_hdr_id2number(filter->hdr,BCF_HL_INFO,tok->hdr_id)==1 )
-                    tok->setter = filters_set_info;
-                else
+                tok->setter = filters_set_info;
+            else
+            {
+                switch ( bcf_hdr_id2type(filter->hdr,BCF_HL_INFO,tok->hdr_id) )
                 {
-                    switch ( bcf_hdr_id2type(filter->hdr,BCF_HL_INFO,tok->hdr_id) )
-                    {
-                        case BCF_HT_INT:  tok->setter = &filters_set_info_int; break;
-                        case BCF_HT_REAL: tok->setter = &filters_set_info_float; break;
-                        case BCF_HT_STR:  tok->setter = &filters_set_info_string; tok->is_str = 1; break;
-                        default: error("[%s:%d %s] FIXME\n", __FILE__,__LINE__,__FUNCTION__);
-                    }
+                    case BCF_HT_INT:  tok->setter = &filters_set_info_int; break;
+                    case BCF_HT_REAL: tok->setter = &filters_set_info_float; break;
+                    case BCF_HT_STR:  tok->setter = &filters_set_info_string; tok->is_str = 1; break;
+                    default: error("[%s:%d %s] FIXME\n", __FILE__,__LINE__,__FUNCTION__);
+                }
                     //tok->idx = -2;
-                }
+            }
             }
             filter->max_unpack |= BCF_UN_INFO;
-        }
-        tok->tag = strdup(tmp.s);
-        if ( tmp.s ) free(tmp.s);
-        return 0;
-    }
+            }
+            tok->tag = strdup(tmp.s);
+            if ( tmp.s ) free(tmp.s);
+            return 0;
+        }
     else if ( !strcasecmp(tmp.s,"ALT") )
     {
         tok->setter = &filters_set_alt_string;
